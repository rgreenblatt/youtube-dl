#!/usr/bin/env python
# -*- coding: utf-8 -*-

import datetime
import HTMLParser
import httplib
import netrc
import os
import re
import socket
import time
import urllib
import urllib2
import email.utils
import xml.etree.ElementTree
import random
import math
from urlparse import parse_qs

try:
	import cStringIO as StringIO
except ImportError:
	import StringIO

from utils import *


class InfoExtractor(object):
	"""Information Extractor class.

	Information extractors are the classes that, given a URL, extract
	information from the video (or videos) the URL refers to. This
	information includes the real video URL, the video title and simplified
	title, author and others. The information is stored in a dictionary
	which is then passed to the FileDownloader. The FileDownloader
	processes this information possibly downloading the video to the file
	system, among other possible outcomes. The dictionaries must include
	the following fields:

	id:		Video identifier.
	url:		Final video URL.
	uploader:	Nickname of the video uploader.
	title:		Literal title.
	ext:		Video filename extension.
	format:		Video format.
	player_url:	SWF Player URL (may be None).

	The following fields are optional. Their primary purpose is to allow
	youtube-dl to serve as the backend for a video search function, such
	as the one in youtube2mp3.  They are only used when their respective
	forced printing functions are called:

	thumbnail:	Full URL to a video thumbnail image.
	description:	One-line video description.

	Subclasses of this one should re-define the _real_initialize() and
	_real_extract() methods and define a _VALID_URL regexp.
	Probably, they should also be added to the list of extractors.
	"""

	_ready = False
	_downloader = None

	def __init__(self, downloader=None):
		"""Constructor. Receives an optional downloader."""
		self._ready = False
		self.set_downloader(downloader)

	def suitable(self, url):
		"""Receives a URL and returns True if suitable for this IE."""
		return re.match(self._VALID_URL, url) is not None

	def initialize(self):
		"""Initializes an instance (authentication, etc)."""
		if not self._ready:
			self._real_initialize()
			self._ready = True

	def extract(self, url):
		"""Extracts URL information and returns it in list of dicts."""
		self.initialize()
		return self._real_extract(url)

	def set_downloader(self, downloader):
		"""Sets the downloader for this IE."""
		self._downloader = downloader

	def _real_initialize(self):
		"""Real initialization process. Redefine in subclasses."""
		pass

	def _real_extract(self, url):
		"""Real extraction process. Redefine in subclasses."""
		pass


class YoutubeIE(InfoExtractor):
	"""Information extractor for youtube.com."""

<<<<<<< HEAD
	_VALID_URL = r'^((?:https?://)?(?:youtu\.be/|(?:\w+\.)?youtube(?:-nocookie)?\.com/|tube.majestyc.net/)(?!view_play_list|my_playlists|artist|playlist)(?:(?:(?:v|embed|e)/)|(?:(?:watch(?:_popup)?(?:\.php)?)?(?:\?|#!?)(?:.+&)?v=))?)?([0-9A-Za-z_-]+)(?(1).+)?$'
=======
	_VALID_URL = r'^((?:https?://)?(?:youtu\.be/|(?:\w+\.)?youtube(?:-nocookie)?\.com/|tube\.majestyc\.net/)(?!view_play_list|my_playlists|artist|playlist)(?:(?:(?:v|embed|e)/)|(?:(?:watch(?:_popup)?(?:\.php)?)?(?:\?|#!?)(?:.+&)?v=))?)?([0-9A-Za-z_-]+)(?(1).+)?$'
>>>>>>> 795cc505
	_LANG_URL = r'http://www.youtube.com/?hl=en&persist_hl=1&gl=US&persist_gl=1&opt_out_ackd=1'
	_LOGIN_URL = 'https://www.youtube.com/signup?next=/&gl=US&hl=en'
	_AGE_URL = 'http://www.youtube.com/verify_age?next_url=/&gl=US&hl=en'
	_NEXT_URL_RE = r'[\?&]next_url=([^&]+)'
	_NETRC_MACHINE = 'youtube'
	# Listed in order of quality
	_available_formats = ['38', '37', '46', '22', '45', '35', '44', '34', '18', '43', '6', '5', '17', '13']
	_available_formats_prefer_free = ['38', '46', '37', '45', '22', '44', '35', '43', '34', '18', '6', '5', '17', '13']
	_video_extensions = {
		'13': '3gp',
		'17': 'mp4',
		'18': 'mp4',
		'22': 'mp4',
		'37': 'mp4',
		'38': 'video', # You actually don't know if this will be MOV, AVI or whatever
		'43': 'webm',
		'44': 'webm',
		'45': 'webm',
		'46': 'webm',
	}
	_video_dimensions = {
		'5': '240x400',
		'6': '???',
		'13': '???',
		'17': '144x176',
		'18': '360x640',
		'22': '720x1280',
		'34': '360x640',
		'35': '480x854',
		'37': '1080x1920',
		'38': '3072x4096',
		'43': '360x640',
		'44': '480x854',
		'45': '720x1280',
		'46': '1080x1920',
	}	
	IE_NAME = u'youtube'

	def report_lang(self):
		"""Report attempt to set language."""
		self._downloader.to_screen(u'[youtube] Setting language')

	def report_login(self):
		"""Report attempt to log in."""
		self._downloader.to_screen(u'[youtube] Logging in')

	def report_age_confirmation(self):
		"""Report attempt to confirm age."""
		self._downloader.to_screen(u'[youtube] Confirming age')

	def report_video_webpage_download(self, video_id):
		"""Report attempt to download video webpage."""
		self._downloader.to_screen(u'[youtube] %s: Downloading video webpage' % video_id)

	def report_video_info_webpage_download(self, video_id):
		"""Report attempt to download video info webpage."""
		self._downloader.to_screen(u'[youtube] %s: Downloading video info webpage' % video_id)

	def report_video_subtitles_download(self, video_id):
		"""Report attempt to download video info webpage."""
		self._downloader.to_screen(u'[youtube] %s: Downloading video subtitles' % video_id)

	def report_information_extraction(self, video_id):
		"""Report attempt to extract video information."""
		self._downloader.to_screen(u'[youtube] %s: Extracting video information' % video_id)

	def report_unavailable_format(self, video_id, format):
		"""Report extracted video URL."""
		self._downloader.to_screen(u'[youtube] %s: Format %s not available' % (video_id, format))

	def report_rtmp_download(self):
		"""Indicate the download will use the RTMP protocol."""
		self._downloader.to_screen(u'[youtube] RTMP download detected')

	def _closed_captions_xml_to_srt(self, xml_string):
		srt = ''
		texts = re.findall(r'<text start="([\d\.]+)"( dur="([\d\.]+)")?>([^<]+)</text>', xml_string, re.MULTILINE)
		# TODO parse xml instead of regex
		for n, (start, dur_tag, dur, caption) in enumerate(texts):
			if not dur: dur = '4'
			start = float(start)
			end = start + float(dur)
			start = "%02i:%02i:%02i,%03i" %(start/(60*60), start/60%60, start%60, start%1*1000)
			end = "%02i:%02i:%02i,%03i" %(end/(60*60), end/60%60, end%60, end%1*1000)
			caption = unescapeHTML(caption)
			caption = unescapeHTML(caption) # double cycle, intentional
			srt += str(n+1) + '\n'
			srt += start + ' --> ' + end + '\n'
			srt += caption + '\n\n'
		return srt

	def _print_formats(self, formats):
		print 'Available formats:'
		for x in formats:
			print '%s\t:\t%s\t[%s]' %(x, self._video_extensions.get(x, 'flv'), self._video_dimensions.get(x, '???'))

	def _real_initialize(self):
		if self._downloader is None:
			return

		username = None
		password = None
		downloader_params = self._downloader.params

		# Attempt to use provided username and password or .netrc data
		if downloader_params.get('username', None) is not None:
			username = downloader_params['username']
			password = downloader_params['password']
		elif downloader_params.get('usenetrc', False):
			try:
				info = netrc.netrc().authenticators(self._NETRC_MACHINE)
				if info is not None:
					username = info[0]
					password = info[2]
				else:
					raise netrc.NetrcParseError('No authenticators for %s' % self._NETRC_MACHINE)
			except (IOError, netrc.NetrcParseError), err:
				self._downloader.to_stderr(u'WARNING: parsing .netrc: %s' % str(err))
				return

		# Set language
		request = urllib2.Request(self._LANG_URL)
		try:
			self.report_lang()
			urllib2.urlopen(request).read()
		except (urllib2.URLError, httplib.HTTPException, socket.error), err:
			self._downloader.to_stderr(u'WARNING: unable to set language: %s' % str(err))
			return

		# No authentication to be performed
		if username is None:
			return

		# Log in
		login_form = {
				'current_form': 'loginForm',
				'next':		'/',
				'action_login':	'Log In',
				'username':	username,
				'password':	password,
				}
		request = urllib2.Request(self._LOGIN_URL, urllib.urlencode(login_form))
		try:
			self.report_login()
			login_results = urllib2.urlopen(request).read()
			if re.search(r'(?i)<form[^>]* name="loginForm"', login_results) is not None:
				self._downloader.to_stderr(u'WARNING: unable to log in: bad username or password')
				return
		except (urllib2.URLError, httplib.HTTPException, socket.error), err:
			self._downloader.to_stderr(u'WARNING: unable to log in: %s' % str(err))
			return

		# Confirm age
		age_form = {
				'next_url':		'/',
				'action_confirm':	'Confirm',
				}
		request = urllib2.Request(self._AGE_URL, urllib.urlencode(age_form))
		try:
			self.report_age_confirmation()
			age_results = urllib2.urlopen(request).read()
		except (urllib2.URLError, httplib.HTTPException, socket.error), err:
			self._downloader.trouble(u'ERROR: unable to confirm age: %s' % str(err))
			return

	def _real_extract(self, url):
		# Extract original video URL from URL with redirection, like age verification, using next_url parameter
		mobj = re.search(self._NEXT_URL_RE, url)
		if mobj:
			url = 'http://www.youtube.com/' + urllib.unquote(mobj.group(1)).lstrip('/')

		# Extract video id from URL
		mobj = re.match(self._VALID_URL, url)
		if mobj is None:
			self._downloader.trouble(u'ERROR: invalid URL: %s' % url)
			return
		video_id = mobj.group(2)

		# Get video webpage
		self.report_video_webpage_download(video_id)
		request = urllib2.Request('http://www.youtube.com/watch?v=%s&gl=US&hl=en&has_verified=1' % video_id)
		try:
			video_webpage = urllib2.urlopen(request).read()
		except (urllib2.URLError, httplib.HTTPException, socket.error), err:
			self._downloader.trouble(u'ERROR: unable to download video webpage: %s' % str(err))
			return

		# Attempt to extract SWF player URL
		mobj = re.search(r'swfConfig.*?"(http:\\/\\/.*?watch.*?-.*?\.swf)"', video_webpage)
		if mobj is not None:
			player_url = re.sub(r'\\(.)', r'\1', mobj.group(1))
		else:
			player_url = None

		# Get video info
		self.report_video_info_webpage_download(video_id)
		for el_type in ['&el=embedded', '&el=detailpage', '&el=vevo', '']:
			video_info_url = ('http://www.youtube.com/get_video_info?&video_id=%s%s&ps=default&eurl=&gl=US&hl=en'
					% (video_id, el_type))
			request = urllib2.Request(video_info_url)
			try:
				video_info_webpage = urllib2.urlopen(request).read()
				video_info = parse_qs(video_info_webpage)
				if 'token' in video_info:
					break
			except (urllib2.URLError, httplib.HTTPException, socket.error), err:
				self._downloader.trouble(u'ERROR: unable to download video info webpage: %s' % str(err))
				return
		if 'token' not in video_info:
			if 'reason' in video_info:
				self._downloader.trouble(u'ERROR: YouTube said: %s' % video_info['reason'][0].decode('utf-8'))
			else:
				self._downloader.trouble(u'ERROR: "token" parameter not in video info for unknown reason')
			return

		# Check for "rental" videos
		if 'ypc_video_rental_bar_text' in video_info and 'author' not in video_info:
			self._downloader.trouble(u'ERROR: "rental" videos not supported')
			return

		# Start extracting information
		self.report_information_extraction(video_id)

		# uploader
		if 'author' not in video_info:
			self._downloader.trouble(u'ERROR: unable to extract uploader nickname')
			return
		video_uploader = urllib.unquote_plus(video_info['author'][0])

		# title
		if 'title' not in video_info:
			self._downloader.trouble(u'ERROR: unable to extract video title')
			return
		video_title = urllib.unquote_plus(video_info['title'][0])
		video_title = video_title.decode('utf-8')

		# thumbnail image
		if 'thumbnail_url' not in video_info:
			self._downloader.trouble(u'WARNING: unable to extract video thumbnail')
			video_thumbnail = ''
		else:	# don't panic if we can't find it
			video_thumbnail = urllib.unquote_plus(video_info['thumbnail_url'][0])

		# upload date
		upload_date = u'NA'
		mobj = re.search(r'id="eow-date.*?>(.*?)</span>', video_webpage, re.DOTALL)
		if mobj is not None:
			upload_date = ' '.join(re.sub(r'[/,-]', r' ', mobj.group(1)).split())
			format_expressions = ['%d %B %Y', '%B %d %Y', '%b %d %Y']
			for expression in format_expressions:
				try:
					upload_date = datetime.datetime.strptime(upload_date, expression).strftime('%Y%m%d')
				except:
					pass

		# description
		video_description = get_element_by_id("eow-description", video_webpage.decode('utf8'))
		if video_description: video_description = clean_html(video_description)
		else: video_description = ''
			
		# closed captions
		video_subtitles = None
		if self._downloader.params.get('writesubtitles', False):
			try:
				self.report_video_subtitles_download(video_id)
				request = urllib2.Request('http://video.google.com/timedtext?hl=en&type=list&v=%s' % video_id)
				try:
					srt_list = urllib2.urlopen(request).read()
				except (urllib2.URLError, httplib.HTTPException, socket.error), err:
					raise Trouble(u'WARNING: unable to download video subtitles: %s' % str(err))
				srt_lang_list = re.findall(r'name="([^"]*)"[^>]+lang_code="([\w\-]+)"', srt_list)
				srt_lang_list = dict((l[1], l[0]) for l in srt_lang_list)
				if not srt_lang_list:
					raise Trouble(u'WARNING: video has no closed captions')
				if self._downloader.params.get('subtitleslang', False):
					srt_lang = self._downloader.params.get('subtitleslang')
				elif 'en' in srt_lang_list:
					srt_lang = 'en'
				else:
					srt_lang = srt_lang_list.keys()[0]
				if not srt_lang in srt_lang_list:
					raise Trouble(u'WARNING: no closed captions found in the specified language')
				request = urllib2.Request('http://www.youtube.com/api/timedtext?lang=%s&name=%s&v=%s' % (srt_lang, srt_lang_list[srt_lang], video_id))
				try:
					srt_xml = urllib2.urlopen(request).read()
				except (urllib2.URLError, httplib.HTTPException, socket.error), err:
					raise Trouble(u'WARNING: unable to download video subtitles: %s' % str(err))
				if not srt_xml:
					raise Trouble(u'WARNING: unable to download video subtitles')
				video_subtitles = self._closed_captions_xml_to_srt(srt_xml.decode('utf-8'))
			except Trouble as trouble:
				self._downloader.trouble(trouble[0])

		# token
		video_token = urllib.unquote_plus(video_info['token'][0])

		# Decide which formats to download
		req_format = self._downloader.params.get('format', None)

		if 'conn' in video_info and video_info['conn'][0].startswith('rtmp'):
			self.report_rtmp_download()
			video_url_list = [(None, video_info['conn'][0])]
		elif 'url_encoded_fmt_stream_map' in video_info and len(video_info['url_encoded_fmt_stream_map']) >= 1:
			url_data_strs = video_info['url_encoded_fmt_stream_map'][0].split(',')
			url_data = [parse_qs(uds) for uds in url_data_strs]
			url_data = filter(lambda ud: 'itag' in ud and 'url' in ud, url_data)
			url_map = dict((ud['itag'][0], ud['url'][0] + '&signature=' + ud['sig'][0]) for ud in url_data)

			format_limit = self._downloader.params.get('format_limit', None)
			available_formats = self._available_formats_prefer_free if self._downloader.params.get('prefer_free_formats', False) else self._available_formats
			if format_limit is not None and format_limit in available_formats:
				format_list = available_formats[available_formats.index(format_limit):]
			else:
				format_list = available_formats
			existing_formats = [x for x in format_list if x in url_map]
			if len(existing_formats) == 0:
				self._downloader.trouble(u'ERROR: no known formats available for video')
				return
			if self._downloader.params.get('listformats', None):
				self._print_formats(existing_formats)
				return
			if req_format is None or req_format == 'best':
				video_url_list = [(existing_formats[0], url_map[existing_formats[0]])] # Best quality
			elif req_format == 'worst':
				video_url_list = [(existing_formats[len(existing_formats)-1], url_map[existing_formats[len(existing_formats)-1]])] # worst quality
			elif req_format in ('-1', 'all'):
				video_url_list = [(f, url_map[f]) for f in existing_formats] # All formats
			else:
				# Specific formats. We pick the first in a slash-delimeted sequence.
				# For example, if '1/2/3/4' is requested and '2' and '4' are available, we pick '2'.
				req_formats = req_format.split('/')
				video_url_list = None
				for rf in req_formats:
					if rf in url_map:
						video_url_list = [(rf, url_map[rf])]
						break
				if video_url_list is None:
					self._downloader.trouble(u'ERROR: requested format not available')
					return
		else:
			self._downloader.trouble(u'ERROR: no conn or url_encoded_fmt_stream_map information found in video info')
			return

		results = []
		for format_param, video_real_url in video_url_list:
			# Extension
			video_extension = self._video_extensions.get(format_param, 'flv')

			results.append({
				'id':		video_id.decode('utf-8'),
				'url':		video_real_url.decode('utf-8'),
				'uploader':	video_uploader.decode('utf-8'),
				'upload_date':	upload_date,
				'title':	video_title,
				'ext':		video_extension.decode('utf-8'),
				'format':	(format_param is None and u'NA' or format_param.decode('utf-8')),
				'thumbnail':	video_thumbnail.decode('utf-8'),
				'description':	video_description,
				'player_url':	player_url,
				'subtitles':	video_subtitles
			})
		return results


class MetacafeIE(InfoExtractor):
	"""Information Extractor for metacafe.com."""

	_VALID_URL = r'(?:http://)?(?:www\.)?metacafe\.com/watch/([^/]+)/([^/]+)/.*'
	_DISCLAIMER = 'http://www.metacafe.com/family_filter/'
	_FILTER_POST = 'http://www.metacafe.com/f/index.php?inputType=filter&controllerGroup=user'
	IE_NAME = u'metacafe'

	def __init__(self, downloader=None):
		InfoExtractor.__init__(self, downloader)

	def report_disclaimer(self):
		"""Report disclaimer retrieval."""
		self._downloader.to_screen(u'[metacafe] Retrieving disclaimer')

	def report_age_confirmation(self):
		"""Report attempt to confirm age."""
		self._downloader.to_screen(u'[metacafe] Confirming age')

	def report_download_webpage(self, video_id):
		"""Report webpage download."""
		self._downloader.to_screen(u'[metacafe] %s: Downloading webpage' % video_id)

	def report_extraction(self, video_id):
		"""Report information extraction."""
		self._downloader.to_screen(u'[metacafe] %s: Extracting information' % video_id)

	def _real_initialize(self):
		# Retrieve disclaimer
		request = urllib2.Request(self._DISCLAIMER)
		try:
			self.report_disclaimer()
			disclaimer = urllib2.urlopen(request).read()
		except (urllib2.URLError, httplib.HTTPException, socket.error), err:
			self._downloader.trouble(u'ERROR: unable to retrieve disclaimer: %s' % str(err))
			return

		# Confirm age
		disclaimer_form = {
			'filters': '0',
			'submit': "Continue - I'm over 18",
			}
		request = urllib2.Request(self._FILTER_POST, urllib.urlencode(disclaimer_form))
		try:
			self.report_age_confirmation()
			disclaimer = urllib2.urlopen(request).read()
		except (urllib2.URLError, httplib.HTTPException, socket.error), err:
			self._downloader.trouble(u'ERROR: unable to confirm age: %s' % str(err))
			return

	def _real_extract(self, url):
		# Extract id and simplified title from URL
		mobj = re.match(self._VALID_URL, url)
		if mobj is None:
			self._downloader.trouble(u'ERROR: invalid URL: %s' % url)
			return

		video_id = mobj.group(1)

		# Check if video comes from YouTube
		mobj2 = re.match(r'^yt-(.*)$', video_id)
		if mobj2 is not None:
			self._downloader.download(['http://www.youtube.com/watch?v=%s' % mobj2.group(1)])
			return

		# Retrieve video webpage to extract further information
		request = urllib2.Request('http://www.metacafe.com/watch/%s/' % video_id)
		try:
			self.report_download_webpage(video_id)
			webpage = urllib2.urlopen(request).read()
		except (urllib2.URLError, httplib.HTTPException, socket.error), err:
			self._downloader.trouble(u'ERROR: unable retrieve video webpage: %s' % str(err))
			return

		# Extract URL, uploader and title from webpage
		self.report_extraction(video_id)
		mobj = re.search(r'(?m)&mediaURL=([^&]+)', webpage)
		if mobj is not None:
			mediaURL = urllib.unquote(mobj.group(1))
			video_extension = mediaURL[-3:]

			# Extract gdaKey if available
			mobj = re.search(r'(?m)&gdaKey=(.*?)&', webpage)
			if mobj is None:
				video_url = mediaURL
			else:
				gdaKey = mobj.group(1)
				video_url = '%s?__gda__=%s' % (mediaURL, gdaKey)
		else:
			mobj = re.search(r' name="flashvars" value="(.*?)"', webpage)
			if mobj is None:
				self._downloader.trouble(u'ERROR: unable to extract media URL')
				return
			vardict = parse_qs(mobj.group(1))
			if 'mediaData' not in vardict:
				self._downloader.trouble(u'ERROR: unable to extract media URL')
				return
			mobj = re.search(r'"mediaURL":"(http.*?)","key":"(.*?)"', vardict['mediaData'][0])
			if mobj is None:
				self._downloader.trouble(u'ERROR: unable to extract media URL')
				return
			mediaURL = mobj.group(1).replace('\\/', '/')
			video_extension = mediaURL[-3:]
			video_url = '%s?__gda__=%s' % (mediaURL, mobj.group(2))

		mobj = re.search(r'(?im)<title>(.*) - Video</title>', webpage)
		if mobj is None:
			self._downloader.trouble(u'ERROR: unable to extract title')
			return
		video_title = mobj.group(1).decode('utf-8')

		mobj = re.search(r'(?ms)By:\s*<a .*?>(.+?)<', webpage)
		if mobj is None:
			self._downloader.trouble(u'ERROR: unable to extract uploader nickname')
			return
		video_uploader = mobj.group(1)

		return [{
			'id':		video_id.decode('utf-8'),
			'url':		video_url.decode('utf-8'),
			'uploader':	video_uploader.decode('utf-8'),
			'upload_date':	u'NA',
			'title':	video_title,
			'ext':		video_extension.decode('utf-8'),
			'format':	u'NA',
			'player_url':	None,
		}]


class DailymotionIE(InfoExtractor):
	"""Information Extractor for Dailymotion"""

	_VALID_URL = r'(?i)(?:https?://)?(?:www\.)?dailymotion\.[a-z]{2,3}/video/([^_/]+)_([^/]+)'
	IE_NAME = u'dailymotion'

	def __init__(self, downloader=None):
		InfoExtractor.__init__(self, downloader)

	def report_download_webpage(self, video_id):
		"""Report webpage download."""
		self._downloader.to_screen(u'[dailymotion] %s: Downloading webpage' % video_id)

	def report_extraction(self, video_id):
		"""Report information extraction."""
		self._downloader.to_screen(u'[dailymotion] %s: Extracting information' % video_id)

	def _real_extract(self, url):
		# Extract id and simplified title from URL
		mobj = re.match(self._VALID_URL, url)
		if mobj is None:
			self._downloader.trouble(u'ERROR: invalid URL: %s' % url)
			return

		video_id = mobj.group(1)

		video_extension = 'flv'

		# Retrieve video webpage to extract further information
		request = urllib2.Request(url)
		request.add_header('Cookie', 'family_filter=off')
		try:
			self.report_download_webpage(video_id)
			webpage = urllib2.urlopen(request).read()
		except (urllib2.URLError, httplib.HTTPException, socket.error), err:
			self._downloader.trouble(u'ERROR: unable retrieve video webpage: %s' % str(err))
			return

		# Extract URL, uploader and title from webpage
		self.report_extraction(video_id)
		mobj = re.search(r'(?i)addVariable\(\"sequence\"\s*,\s*\"([^\"]+?)\"\)', webpage)
		if mobj is None:
			self._downloader.trouble(u'ERROR: unable to extract media URL')
			return
		sequence = urllib.unquote(mobj.group(1))
		mobj = re.search(r',\"sdURL\"\:\"([^\"]+?)\",', sequence)
		if mobj is None:
			self._downloader.trouble(u'ERROR: unable to extract media URL')
			return
		mediaURL = urllib.unquote(mobj.group(1)).replace('\\', '')

		# if needed add http://www.dailymotion.com/ if relative URL

		video_url = mediaURL

		mobj = re.search(r'<meta property="og:title" content="(?P<title>[^"]*)" />', webpage)
		if mobj is None:
			self._downloader.trouble(u'ERROR: unable to extract title')
			return
		video_title = unescapeHTML(mobj.group('title').decode('utf-8'))

		mobj = re.search(r'(?im)<span class="owner[^\"]+?">[^<]+?<a [^>]+?>([^<]+?)</a></span>', webpage)
		if mobj is None:
			self._downloader.trouble(u'ERROR: unable to extract uploader nickname')
			return
		video_uploader = mobj.group(1)

		return [{
			'id':		video_id.decode('utf-8'),
			'url':		video_url.decode('utf-8'),
			'uploader':	video_uploader.decode('utf-8'),
			'upload_date':	u'NA',
			'title':	video_title,
			'ext':		video_extension.decode('utf-8'),
			'format':	u'NA',
			'player_url':	None,
		}]


class GoogleIE(InfoExtractor):
	"""Information extractor for video.google.com."""

	_VALID_URL = r'(?:http://)?video\.google\.(?:com(?:\.au)?|co\.(?:uk|jp|kr|cr)|ca|de|es|fr|it|nl|pl)/videoplay\?docid=([^\&]+).*'
	IE_NAME = u'video.google'

	def __init__(self, downloader=None):
		InfoExtractor.__init__(self, downloader)

	def report_download_webpage(self, video_id):
		"""Report webpage download."""
		self._downloader.to_screen(u'[video.google] %s: Downloading webpage' % video_id)

	def report_extraction(self, video_id):
		"""Report information extraction."""
		self._downloader.to_screen(u'[video.google] %s: Extracting information' % video_id)

	def _real_extract(self, url):
		# Extract id from URL
		mobj = re.match(self._VALID_URL, url)
		if mobj is None:
			self._downloader.trouble(u'ERROR: Invalid URL: %s' % url)
			return

		video_id = mobj.group(1)

		video_extension = 'mp4'

		# Retrieve video webpage to extract further information
		request = urllib2.Request('http://video.google.com/videoplay?docid=%s&hl=en&oe=utf-8' % video_id)
		try:
			self.report_download_webpage(video_id)
			webpage = urllib2.urlopen(request).read()
		except (urllib2.URLError, httplib.HTTPException, socket.error), err:
			self._downloader.trouble(u'ERROR: Unable to retrieve video webpage: %s' % str(err))
			return

		# Extract URL, uploader, and title from webpage
		self.report_extraction(video_id)
		mobj = re.search(r"download_url:'([^']+)'", webpage)
		if mobj is None:
			video_extension = 'flv'
			mobj = re.search(r"(?i)videoUrl\\x3d(.+?)\\x26", webpage)
		if mobj is None:
			self._downloader.trouble(u'ERROR: unable to extract media URL')
			return
		mediaURL = urllib.unquote(mobj.group(1))
		mediaURL = mediaURL.replace('\\x3d', '\x3d')
		mediaURL = mediaURL.replace('\\x26', '\x26')

		video_url = mediaURL

		mobj = re.search(r'<title>(.*)</title>', webpage)
		if mobj is None:
			self._downloader.trouble(u'ERROR: unable to extract title')
			return
		video_title = mobj.group(1).decode('utf-8')

		# Extract video description
		mobj = re.search(r'<span id=short-desc-content>([^<]*)</span>', webpage)
		if mobj is None:
			self._downloader.trouble(u'ERROR: unable to extract video description')
			return
		video_description = mobj.group(1).decode('utf-8')
		if not video_description:
			video_description = 'No description available.'

		# Extract video thumbnail
		if self._downloader.params.get('forcethumbnail', False):
			request = urllib2.Request('http://video.google.com/videosearch?q=%s+site:video.google.com&hl=en' % abs(int(video_id)))
			try:
				webpage = urllib2.urlopen(request).read()
			except (urllib2.URLError, httplib.HTTPException, socket.error), err:
				self._downloader.trouble(u'ERROR: Unable to retrieve video webpage: %s' % str(err))
				return
			mobj = re.search(r'<img class=thumbnail-img (?:.* )?src=(http.*)>', webpage)
			if mobj is None:
				self._downloader.trouble(u'ERROR: unable to extract video thumbnail')
				return
			video_thumbnail = mobj.group(1)
		else:	# we need something to pass to process_info
			video_thumbnail = ''

		return [{
			'id':		video_id.decode('utf-8'),
			'url':		video_url.decode('utf-8'),
			'uploader':	u'NA',
			'upload_date':	u'NA',
			'title':	video_title,
			'ext':		video_extension.decode('utf-8'),
			'format':	u'NA',
			'player_url':	None,
		}]


class PhotobucketIE(InfoExtractor):
	"""Information extractor for photobucket.com."""

	_VALID_URL = r'(?:http://)?(?:[a-z0-9]+\.)?photobucket\.com/.*[\?\&]current=(.*\.flv)'
	IE_NAME = u'photobucket'

	def __init__(self, downloader=None):
		InfoExtractor.__init__(self, downloader)

	def report_download_webpage(self, video_id):
		"""Report webpage download."""
		self._downloader.to_screen(u'[photobucket] %s: Downloading webpage' % video_id)

	def report_extraction(self, video_id):
		"""Report information extraction."""
		self._downloader.to_screen(u'[photobucket] %s: Extracting information' % video_id)

	def _real_extract(self, url):
		# Extract id from URL
		mobj = re.match(self._VALID_URL, url)
		if mobj is None:
			self._downloader.trouble(u'ERROR: Invalid URL: %s' % url)
			return

		video_id = mobj.group(1)

		video_extension = 'flv'

		# Retrieve video webpage to extract further information
		request = urllib2.Request(url)
		try:
			self.report_download_webpage(video_id)
			webpage = urllib2.urlopen(request).read()
		except (urllib2.URLError, httplib.HTTPException, socket.error), err:
			self._downloader.trouble(u'ERROR: Unable to retrieve video webpage: %s' % str(err))
			return

		# Extract URL, uploader, and title from webpage
		self.report_extraction(video_id)
		mobj = re.search(r'<link rel="video_src" href=".*\?file=([^"]+)" />', webpage)
		if mobj is None:
			self._downloader.trouble(u'ERROR: unable to extract media URL')
			return
		mediaURL = urllib.unquote(mobj.group(1))

		video_url = mediaURL

		mobj = re.search(r'<title>(.*) video by (.*) - Photobucket</title>', webpage)
		if mobj is None:
			self._downloader.trouble(u'ERROR: unable to extract title')
			return
		video_title = mobj.group(1).decode('utf-8')

		video_uploader = mobj.group(2).decode('utf-8')

		return [{
			'id':		video_id.decode('utf-8'),
			'url':		video_url.decode('utf-8'),
			'uploader':	video_uploader,
			'upload_date':	u'NA',
			'title':	video_title,
			'ext':		video_extension.decode('utf-8'),
			'format':	u'NA',
			'player_url':	None,
		}]


class YahooIE(InfoExtractor):
	"""Information extractor for video.yahoo.com."""

	# _VALID_URL matches all Yahoo! Video URLs
	# _VPAGE_URL matches only the extractable '/watch/' URLs
	_VALID_URL = r'(?:http://)?(?:[a-z]+\.)?video\.yahoo\.com/(?:watch|network)/([0-9]+)(?:/|\?v=)([0-9]+)(?:[#\?].*)?'
	_VPAGE_URL = r'(?:http://)?video\.yahoo\.com/watch/([0-9]+)/([0-9]+)(?:[#\?].*)?'
	IE_NAME = u'video.yahoo'

	def __init__(self, downloader=None):
		InfoExtractor.__init__(self, downloader)

	def report_download_webpage(self, video_id):
		"""Report webpage download."""
		self._downloader.to_screen(u'[video.yahoo] %s: Downloading webpage' % video_id)

	def report_extraction(self, video_id):
		"""Report information extraction."""
		self._downloader.to_screen(u'[video.yahoo] %s: Extracting information' % video_id)

	def _real_extract(self, url, new_video=True):
		# Extract ID from URL
		mobj = re.match(self._VALID_URL, url)
		if mobj is None:
			self._downloader.trouble(u'ERROR: Invalid URL: %s' % url)
			return

		video_id = mobj.group(2)
		video_extension = 'flv'

		# Rewrite valid but non-extractable URLs as
		# extractable English language /watch/ URLs
		if re.match(self._VPAGE_URL, url) is None:
			request = urllib2.Request(url)
			try:
				webpage = urllib2.urlopen(request).read()
			except (urllib2.URLError, httplib.HTTPException, socket.error), err:
				self._downloader.trouble(u'ERROR: Unable to retrieve video webpage: %s' % str(err))
				return

			mobj = re.search(r'\("id", "([0-9]+)"\);', webpage)
			if mobj is None:
				self._downloader.trouble(u'ERROR: Unable to extract id field')
				return
			yahoo_id = mobj.group(1)

			mobj = re.search(r'\("vid", "([0-9]+)"\);', webpage)
			if mobj is None:
				self._downloader.trouble(u'ERROR: Unable to extract vid field')
				return
			yahoo_vid = mobj.group(1)

			url = 'http://video.yahoo.com/watch/%s/%s' % (yahoo_vid, yahoo_id)
			return self._real_extract(url, new_video=False)

		# Retrieve video webpage to extract further information
		request = urllib2.Request(url)
		try:
			self.report_download_webpage(video_id)
			webpage = urllib2.urlopen(request).read()
		except (urllib2.URLError, httplib.HTTPException, socket.error), err:
			self._downloader.trouble(u'ERROR: Unable to retrieve video webpage: %s' % str(err))
			return

		# Extract uploader and title from webpage
		self.report_extraction(video_id)
		mobj = re.search(r'<meta name="title" content="(.*)" />', webpage)
		if mobj is None:
			self._downloader.trouble(u'ERROR: unable to extract video title')
			return
		video_title = mobj.group(1).decode('utf-8')

		mobj = re.search(r'<h2 class="ti-5"><a href="http://video\.yahoo\.com/(people|profile)/[0-9]+" beacon=".*">(.*)</a></h2>', webpage)
		if mobj is None:
			self._downloader.trouble(u'ERROR: unable to extract video uploader')
			return
		video_uploader = mobj.group(1).decode('utf-8')

		# Extract video thumbnail
		mobj = re.search(r'<link rel="image_src" href="(.*)" />', webpage)
		if mobj is None:
			self._downloader.trouble(u'ERROR: unable to extract video thumbnail')
			return
		video_thumbnail = mobj.group(1).decode('utf-8')

		# Extract video description
		mobj = re.search(r'<meta name="description" content="(.*)" />', webpage)
		if mobj is None:
			self._downloader.trouble(u'ERROR: unable to extract video description')
			return
		video_description = mobj.group(1).decode('utf-8')
		if not video_description:
			video_description = 'No description available.'

		# Extract video height and width
		mobj = re.search(r'<meta name="video_height" content="([0-9]+)" />', webpage)
		if mobj is None:
			self._downloader.trouble(u'ERROR: unable to extract video height')
			return
		yv_video_height = mobj.group(1)

		mobj = re.search(r'<meta name="video_width" content="([0-9]+)" />', webpage)
		if mobj is None:
			self._downloader.trouble(u'ERROR: unable to extract video width')
			return
		yv_video_width = mobj.group(1)

		# Retrieve video playlist to extract media URL
		# I'm not completely sure what all these options are, but we
		# seem to need most of them, otherwise the server sends a 401.
		yv_lg = 'R0xx6idZnW2zlrKP8xxAIR'  # not sure what this represents
		yv_bitrate = '700'  # according to Wikipedia this is hard-coded
		request = urllib2.Request('http://cosmos.bcst.yahoo.com/up/yep/process/getPlaylistFOP.php?node_id=' + video_id +
				'&tech=flash&mode=playlist&lg=' + yv_lg + '&bitrate=' + yv_bitrate + '&vidH=' + yv_video_height +
				'&vidW=' + yv_video_width + '&swf=as3&rd=video.yahoo.com&tk=null&adsupported=v1,v2,&eventid=1301797')
		try:
			self.report_download_webpage(video_id)
			webpage = urllib2.urlopen(request).read()
		except (urllib2.URLError, httplib.HTTPException, socket.error), err:
			self._downloader.trouble(u'ERROR: Unable to retrieve video webpage: %s' % str(err))
			return

		# Extract media URL from playlist XML
		mobj = re.search(r'<STREAM APP="(http://.*)" FULLPATH="/?(/.*\.flv\?[^"]*)"', webpage)
		if mobj is None:
			self._downloader.trouble(u'ERROR: Unable to extract media URL')
			return
		video_url = urllib.unquote(mobj.group(1) + mobj.group(2)).decode('utf-8')
		video_url = unescapeHTML(video_url)

		return [{
			'id':		video_id.decode('utf-8'),
			'url':		video_url,
			'uploader':	video_uploader,
			'upload_date':	u'NA',
			'title':	video_title,
			'ext':		video_extension.decode('utf-8'),
			'thumbnail':	video_thumbnail.decode('utf-8'),
			'description':	video_description,
			'thumbnail':	video_thumbnail,
			'player_url':	None,
		}]


class VimeoIE(InfoExtractor):
	"""Information extractor for vimeo.com."""

	# _VALID_URL matches Vimeo URLs
	_VALID_URL = r'(?:https?://)?(?:(?:www|player).)?vimeo\.com/(?:groups/[^/]+/)?(?:videos?/)?([0-9]+)'
	IE_NAME = u'vimeo'

	def __init__(self, downloader=None):
		InfoExtractor.__init__(self, downloader)

	def report_download_webpage(self, video_id):
		"""Report webpage download."""
		self._downloader.to_screen(u'[vimeo] %s: Downloading webpage' % video_id)

	def report_extraction(self, video_id):
		"""Report information extraction."""
		self._downloader.to_screen(u'[vimeo] %s: Extracting information' % video_id)

	def _real_extract(self, url, new_video=True):
		# Extract ID from URL
		mobj = re.match(self._VALID_URL, url)
		if mobj is None:
			self._downloader.trouble(u'ERROR: Invalid URL: %s' % url)
			return

		video_id = mobj.group(1)

		# Retrieve video webpage to extract further information
		request = urllib2.Request(url, None, std_headers)
		try:
			self.report_download_webpage(video_id)
			webpage = urllib2.urlopen(request).read()
		except (urllib2.URLError, httplib.HTTPException, socket.error), err:
			self._downloader.trouble(u'ERROR: Unable to retrieve video webpage: %s' % str(err))
			return

		# Now we begin extracting as much information as we can from what we
		# retrieved. First we extract the information common to all extractors,
		# and latter we extract those that are Vimeo specific.
		self.report_extraction(video_id)

		# Extract the config JSON
		config = webpage.split(' = {config:')[1].split(',assets:')[0]
		try:
			config = json.loads(config)
		except:
			self._downloader.trouble(u'ERROR: unable to extract info section')
			return
		
		# Extract title
		video_title = config["video"]["title"]

		# Extract uploader
		video_uploader = config["video"]["owner"]["name"]

		# Extract video thumbnail
		video_thumbnail = config["video"]["thumbnail"]

		# Extract video description
		video_description = get_element_by_id("description", webpage.decode('utf8'))
		if video_description: video_description = clean_html(video_description)
		else: video_description = ''

		# Extract upload date
		video_upload_date = u'NA'
		mobj = re.search(r'<span id="clip-date" style="display:none">[^:]*: (.*?)( \([^\(]*\))?</span>', webpage)
		if mobj is not None:
			video_upload_date = mobj.group(1)

		# Vimeo specific: extract request signature and timestamp
		sig = config['request']['signature']
		timestamp = config['request']['timestamp']

		# Vimeo specific: extract video codec and quality information
		# TODO bind to format param
		codecs = [('h264', 'mp4'), ('vp8', 'flv'), ('vp6', 'flv')]
		for codec in codecs:
			if codec[0] in config["video"]["files"]:
				video_codec = codec[0]
				video_extension = codec[1]
				if 'hd' in config["video"]["files"][codec[0]]: quality = 'hd'
				else: quality = 'sd'
				break
		else:
			self._downloader.trouble(u'ERROR: no known codec found')
			return

		video_url = "http://player.vimeo.com/play_redirect?clip_id=%s&sig=%s&time=%s&quality=%s&codecs=%s&type=moogaloop_local&embed_location=" \
					%(video_id, sig, timestamp, quality, video_codec.upper())

		return [{
			'id':		video_id,
			'url':		video_url,
			'uploader':	video_uploader,
			'upload_date':	video_upload_date,
			'title':	video_title,
			'ext':		video_extension,
			'thumbnail':	video_thumbnail,
			'description':	video_description,
			'player_url':	None,
		}]


class GenericIE(InfoExtractor):
	"""Generic last-resort information extractor."""

	_VALID_URL = r'.*'
	IE_NAME = u'generic'

	def __init__(self, downloader=None):
		InfoExtractor.__init__(self, downloader)

	def report_download_webpage(self, video_id):
		"""Report webpage download."""
		self._downloader.to_screen(u'WARNING: Falling back on generic information extractor.')
		self._downloader.to_screen(u'[generic] %s: Downloading webpage' % video_id)

	def report_extraction(self, video_id):
		"""Report information extraction."""
		self._downloader.to_screen(u'[generic] %s: Extracting information' % video_id)

	def report_following_redirect(self, new_url):
		"""Report information extraction."""
		self._downloader.to_screen(u'[redirect] Following redirect to %s' % new_url)
		
	def _test_redirect(self, url):
		"""Check if it is a redirect, like url shorteners, in case restart chain."""
		class HeadRequest(urllib2.Request):
			def get_method(self):
				return "HEAD"

		class HEADRedirectHandler(urllib2.HTTPRedirectHandler):
			"""
			Subclass the HTTPRedirectHandler to make it use our 
			HeadRequest also on the redirected URL
			"""
			def redirect_request(self, req, fp, code, msg, headers, newurl): 
				if code in (301, 302, 303, 307):
					newurl = newurl.replace(' ', '%20') 
					newheaders = dict((k,v) for k,v in req.headers.items()
									  if k.lower() not in ("content-length", "content-type"))
					return HeadRequest(newurl, 
									   headers=newheaders,
									   origin_req_host=req.get_origin_req_host(), 
									   unverifiable=True) 
				else: 
					raise urllib2.HTTPError(req.get_full_url(), code, msg, headers, fp) 

		class HTTPMethodFallback(urllib2.BaseHandler):
			"""
			Fallback to GET if HEAD is not allowed (405 HTTP error)
			"""
			def http_error_405(self, req, fp, code, msg, headers): 
				fp.read()
				fp.close()

				newheaders = dict((k,v) for k,v in req.headers.items()
								  if k.lower() not in ("content-length", "content-type"))
				return self.parent.open(urllib2.Request(req.get_full_url(), 
												 headers=newheaders, 
												 origin_req_host=req.get_origin_req_host(), 
												 unverifiable=True))

		# Build our opener
		opener = urllib2.OpenerDirector() 
		for handler in [urllib2.HTTPHandler, urllib2.HTTPDefaultErrorHandler,
						HTTPMethodFallback, HEADRedirectHandler,
						urllib2.HTTPErrorProcessor, urllib2.HTTPSHandler]:
			opener.add_handler(handler())

		response = opener.open(HeadRequest(url))
		new_url = response.geturl()
		
		if url == new_url: return False
		
		self.report_following_redirect(new_url)
		self._downloader.download([new_url])
		return True

	def _real_extract(self, url):
		if self._test_redirect(url): return

		video_id = url.split('/')[-1]
		request = urllib2.Request(url)
		try:
			self.report_download_webpage(video_id)
			webpage = urllib2.urlopen(request).read()
		except (urllib2.URLError, httplib.HTTPException, socket.error), err:
			self._downloader.trouble(u'ERROR: Unable to retrieve video webpage: %s' % str(err))
			return
		except ValueError, err:
			# since this is the last-resort InfoExtractor, if
			# this error is thrown, it'll be thrown here
			self._downloader.trouble(u'ERROR: Invalid URL: %s' % url)
			return

		self.report_extraction(video_id)
		# Start with something easy: JW Player in SWFObject
		mobj = re.search(r'flashvars: [\'"](?:.*&)?file=(http[^\'"&]*)', webpage)
		if mobj is None:
			# Broaden the search a little bit
			mobj = re.search(r'[^A-Za-z0-9]?(?:file|source)=(http[^\'"&]*)', webpage)
		if mobj is None:
			self._downloader.trouble(u'ERROR: Invalid URL: %s' % url)
			return

		# It's possible that one of the regexes
		# matched, but returned an empty group:
		if mobj.group(1) is None:
			self._downloader.trouble(u'ERROR: Invalid URL: %s' % url)
			return

		video_url = urllib.unquote(mobj.group(1))
		video_id = os.path.basename(video_url)

		# here's a fun little line of code for you:
		video_extension = os.path.splitext(video_id)[1][1:]
		video_id = os.path.splitext(video_id)[0]

		# it's tempting to parse this further, but you would
		# have to take into account all the variations like
		#   Video Title - Site Name
		#   Site Name | Video Title
		#   Video Title - Tagline | Site Name
		# and so on and so forth; it's just not practical
		mobj = re.search(r'<title>(.*)</title>', webpage)
		if mobj is None:
			self._downloader.trouble(u'ERROR: unable to extract title')
			return
		video_title = mobj.group(1).decode('utf-8')

		# video uploader is domain name
		mobj = re.match(r'(?:https?://)?([^/]*)/.*', url)
		if mobj is None:
			self._downloader.trouble(u'ERROR: unable to extract title')
			return
		video_uploader = mobj.group(1).decode('utf-8')

		return [{
			'id':		video_id.decode('utf-8'),
			'url':		video_url.decode('utf-8'),
			'uploader':	video_uploader,
			'upload_date':	u'NA',
			'title':	video_title,
			'ext':		video_extension.decode('utf-8'),
			'format':	u'NA',
			'player_url':	None,
		}]


class YoutubeSearchIE(InfoExtractor):
	"""Information Extractor for YouTube search queries."""
	_VALID_URL = r'ytsearch(\d+|all)?:[\s\S]+'
	_API_URL = 'https://gdata.youtube.com/feeds/api/videos?q=%s&start-index=%i&max-results=50&v=2&alt=jsonc'
	_max_youtube_results = 1000
	IE_NAME = u'youtube:search'

	def __init__(self, downloader=None):
		InfoExtractor.__init__(self, downloader)

	def report_download_page(self, query, pagenum):
		"""Report attempt to download search page with given number."""
		query = query.decode(preferredencoding())
		self._downloader.to_screen(u'[youtube] query "%s": Downloading page %s' % (query, pagenum))

	def _real_extract(self, query):
		mobj = re.match(self._VALID_URL, query)
		if mobj is None:
			self._downloader.trouble(u'ERROR: invalid search query "%s"' % query)
			return

		prefix, query = query.split(':')
		prefix = prefix[8:]
		query = query.encode('utf-8')
		if prefix == '':
			self._download_n_results(query, 1)
			return
		elif prefix == 'all':
			self._download_n_results(query, self._max_youtube_results)
			return
		else:
			try:
				n = long(prefix)
				if n <= 0:
					self._downloader.trouble(u'ERROR: invalid download number %s for query "%s"' % (n, query))
					return
				elif n > self._max_youtube_results:
					self._downloader.to_stderr(u'WARNING: ytsearch returns max %i results (you requested %i)' % (self._max_youtube_results, n))
					n = self._max_youtube_results
				self._download_n_results(query, n)
				return
			except ValueError: # parsing prefix as integer fails
				self._download_n_results(query, 1)
				return

	def _download_n_results(self, query, n):
		"""Downloads a specified number of results for a query"""

		video_ids = []
		pagenum = 0
		limit = n

		while (50 * pagenum) < limit:
			self.report_download_page(query, pagenum+1)
			result_url = self._API_URL % (urllib.quote_plus(query), (50*pagenum)+1)
			request = urllib2.Request(result_url)
			try:
				data = urllib2.urlopen(request).read()
			except (urllib2.URLError, httplib.HTTPException, socket.error), err:
				self._downloader.trouble(u'ERROR: unable to download API page: %s' % str(err))
				return
			api_response = json.loads(data)['data']

			new_ids = list(video['id'] for video in api_response['items'])
			video_ids += new_ids

			limit = min(n, api_response['totalItems'])
			pagenum += 1

		if len(video_ids) > n:
			video_ids = video_ids[:n]
		for id in video_ids:
			self._downloader.download(['http://www.youtube.com/watch?v=%s' % id])
		return


class GoogleSearchIE(InfoExtractor):
	"""Information Extractor for Google Video search queries."""
	_VALID_URL = r'gvsearch(\d+|all)?:[\s\S]+'
	_TEMPLATE_URL = 'http://video.google.com/videosearch?q=%s+site:video.google.com&start=%s&hl=en'
	_VIDEO_INDICATOR = r'<a href="http://video\.google\.com/videoplay\?docid=([^"\&]+)'
	_MORE_PAGES_INDICATOR = r'class="pn" id="pnnext"'
	_max_google_results = 1000
	IE_NAME = u'video.google:search'

	def __init__(self, downloader=None):
		InfoExtractor.__init__(self, downloader)

	def report_download_page(self, query, pagenum):
		"""Report attempt to download playlist page with given number."""
		query = query.decode(preferredencoding())
		self._downloader.to_screen(u'[video.google] query "%s": Downloading page %s' % (query, pagenum))

	def _real_extract(self, query):
		mobj = re.match(self._VALID_URL, query)
		if mobj is None:
			self._downloader.trouble(u'ERROR: invalid search query "%s"' % query)
			return

		prefix, query = query.split(':')
		prefix = prefix[8:]
		query = query.encode('utf-8')
		if prefix == '':
			self._download_n_results(query, 1)
			return
		elif prefix == 'all':
			self._download_n_results(query, self._max_google_results)
			return
		else:
			try:
				n = long(prefix)
				if n <= 0:
					self._downloader.trouble(u'ERROR: invalid download number %s for query "%s"' % (n, query))
					return
				elif n > self._max_google_results:
					self._downloader.to_stderr(u'WARNING: gvsearch returns max %i results (you requested %i)' % (self._max_google_results, n))
					n = self._max_google_results
				self._download_n_results(query, n)
				return
			except ValueError: # parsing prefix as integer fails
				self._download_n_results(query, 1)
				return

	def _download_n_results(self, query, n):
		"""Downloads a specified number of results for a query"""

		video_ids = []
		pagenum = 0

		while True:
			self.report_download_page(query, pagenum)
			result_url = self._TEMPLATE_URL % (urllib.quote_plus(query), pagenum*10)
			request = urllib2.Request(result_url)
			try:
				page = urllib2.urlopen(request).read()
			except (urllib2.URLError, httplib.HTTPException, socket.error), err:
				self._downloader.trouble(u'ERROR: unable to download webpage: %s' % str(err))
				return

			# Extract video identifiers
			for mobj in re.finditer(self._VIDEO_INDICATOR, page):
				video_id = mobj.group(1)
				if video_id not in video_ids:
					video_ids.append(video_id)
					if len(video_ids) == n:
						# Specified n videos reached
						for id in video_ids:
							self._downloader.download(['http://video.google.com/videoplay?docid=%s' % id])
						return

			if re.search(self._MORE_PAGES_INDICATOR, page) is None:
				for id in video_ids:
					self._downloader.download(['http://video.google.com/videoplay?docid=%s' % id])
				return

			pagenum = pagenum + 1


class YahooSearchIE(InfoExtractor):
	"""Information Extractor for Yahoo! Video search queries."""
	_VALID_URL = r'yvsearch(\d+|all)?:[\s\S]+'
	_TEMPLATE_URL = 'http://video.yahoo.com/search/?p=%s&o=%s'
	_VIDEO_INDICATOR = r'href="http://video\.yahoo\.com/watch/([0-9]+/[0-9]+)"'
	_MORE_PAGES_INDICATOR = r'\s*Next'
	_max_yahoo_results = 1000
	IE_NAME = u'video.yahoo:search'

	def __init__(self, downloader=None):
		InfoExtractor.__init__(self, downloader)

	def report_download_page(self, query, pagenum):
		"""Report attempt to download playlist page with given number."""
		query = query.decode(preferredencoding())
		self._downloader.to_screen(u'[video.yahoo] query "%s": Downloading page %s' % (query, pagenum))

	def _real_extract(self, query):
		mobj = re.match(self._VALID_URL, query)
		if mobj is None:
			self._downloader.trouble(u'ERROR: invalid search query "%s"' % query)
			return

		prefix, query = query.split(':')
		prefix = prefix[8:]
		query = query.encode('utf-8')
		if prefix == '':
			self._download_n_results(query, 1)
			return
		elif prefix == 'all':
			self._download_n_results(query, self._max_yahoo_results)
			return
		else:
			try:
				n = long(prefix)
				if n <= 0:
					self._downloader.trouble(u'ERROR: invalid download number %s for query "%s"' % (n, query))
					return
				elif n > self._max_yahoo_results:
					self._downloader.to_stderr(u'WARNING: yvsearch returns max %i results (you requested %i)' % (self._max_yahoo_results, n))
					n = self._max_yahoo_results
				self._download_n_results(query, n)
				return
			except ValueError: # parsing prefix as integer fails
				self._download_n_results(query, 1)
				return

	def _download_n_results(self, query, n):
		"""Downloads a specified number of results for a query"""

		video_ids = []
		already_seen = set()
		pagenum = 1

		while True:
			self.report_download_page(query, pagenum)
			result_url = self._TEMPLATE_URL % (urllib.quote_plus(query), pagenum)
			request = urllib2.Request(result_url)
			try:
				page = urllib2.urlopen(request).read()
			except (urllib2.URLError, httplib.HTTPException, socket.error), err:
				self._downloader.trouble(u'ERROR: unable to download webpage: %s' % str(err))
				return

			# Extract video identifiers
			for mobj in re.finditer(self._VIDEO_INDICATOR, page):
				video_id = mobj.group(1)
				if video_id not in already_seen:
					video_ids.append(video_id)
					already_seen.add(video_id)
					if len(video_ids) == n:
						# Specified n videos reached
						for id in video_ids:
							self._downloader.download(['http://video.yahoo.com/watch/%s' % id])
						return

			if re.search(self._MORE_PAGES_INDICATOR, page) is None:
				for id in video_ids:
					self._downloader.download(['http://video.yahoo.com/watch/%s' % id])
				return

			pagenum = pagenum + 1


class YoutubePlaylistIE(InfoExtractor):
	"""Information Extractor for YouTube playlists."""

	_VALID_URL = r'(?:https?://)?(?:\w+\.)?youtube\.com/(?:(?:course|view_play_list|my_playlists|artist|playlist)\?.*?(p|a|list)=|user/.*?/user/|p/|user/.*?#[pg]/c/)(?:PL)?([0-9A-Za-z-_]+)(?:/.*?/([0-9A-Za-z_-]+))?.*'
	_TEMPLATE_URL = 'http://www.youtube.com/%s?%s=%s&page=%s&gl=US&hl=en'
	_VIDEO_INDICATOR_TEMPLATE = r'/watch\?v=(.+?)&amp;list=(PL)?%s&'
	_MORE_PAGES_INDICATOR = r'yt-uix-pager-next'
	IE_NAME = u'youtube:playlist'

	def __init__(self, downloader=None):
		InfoExtractor.__init__(self, downloader)

	def report_download_page(self, playlist_id, pagenum):
		"""Report attempt to download playlist page with given number."""
		self._downloader.to_screen(u'[youtube] PL %s: Downloading page #%s' % (playlist_id, pagenum))

	def _real_extract(self, url):
		# Extract playlist id
		mobj = re.match(self._VALID_URL, url)
		if mobj is None:
			self._downloader.trouble(u'ERROR: invalid url: %s' % url)
			return

		# Single video case
		if mobj.group(3) is not None:
			self._downloader.download([mobj.group(3)])
			return

		# Download playlist pages
		# prefix is 'p' as default for playlists but there are other types that need extra care
		playlist_prefix = mobj.group(1)
		if playlist_prefix == 'a':
			playlist_access = 'artist'
		else:
			playlist_prefix = 'p'
			playlist_access = 'view_play_list'
		playlist_id = mobj.group(2)
		video_ids = []
		pagenum = 1

		while True:
			self.report_download_page(playlist_id, pagenum)
			url = self._TEMPLATE_URL % (playlist_access, playlist_prefix, playlist_id, pagenum)
			request = urllib2.Request(url)
			try:
				page = urllib2.urlopen(request).read()
			except (urllib2.URLError, httplib.HTTPException, socket.error), err:
				self._downloader.trouble(u'ERROR: unable to download webpage: %s' % str(err))
				return

			# Extract video identifiers
			ids_in_page = []
			for mobj in re.finditer(self._VIDEO_INDICATOR_TEMPLATE % playlist_id, page):
				if mobj.group(1) not in ids_in_page:
					ids_in_page.append(mobj.group(1))
			video_ids.extend(ids_in_page)

			if re.search(self._MORE_PAGES_INDICATOR, page) is None:
				break
			pagenum = pagenum + 1

		playliststart = self._downloader.params.get('playliststart', 1) - 1
		playlistend = self._downloader.params.get('playlistend', -1)
		if playlistend == -1:
			video_ids = video_ids[playliststart:]
		else:
			video_ids = video_ids[playliststart:playlistend]

		for id in video_ids:
			self._downloader.download(['http://www.youtube.com/watch?v=%s' % id])
		return


class YoutubeUserIE(InfoExtractor):
	"""Information Extractor for YouTube users."""

	_VALID_URL = r'(?:(?:(?:https?://)?(?:\w+\.)?youtube\.com/user/)|ytuser:)([A-Za-z0-9_-]+)'
	_TEMPLATE_URL = 'http://gdata.youtube.com/feeds/api/users/%s'
	_GDATA_PAGE_SIZE = 50
	_GDATA_URL = 'http://gdata.youtube.com/feeds/api/users/%s/uploads?max-results=%d&start-index=%d'
	_VIDEO_INDICATOR = r'/watch\?v=(.+?)[\<&]'
	IE_NAME = u'youtube:user'

	def __init__(self, downloader=None):
		InfoExtractor.__init__(self, downloader)

	def report_download_page(self, username, start_index):
		"""Report attempt to download user page."""
		self._downloader.to_screen(u'[youtube] user %s: Downloading video ids from %d to %d' %
				(username, start_index, start_index + self._GDATA_PAGE_SIZE))

	def _real_extract(self, url):
		# Extract username
		mobj = re.match(self._VALID_URL, url)
		if mobj is None:
			self._downloader.trouble(u'ERROR: invalid url: %s' % url)
			return

		username = mobj.group(1)

		# Download video ids using YouTube Data API. Result size per
		# query is limited (currently to 50 videos) so we need to query
		# page by page until there are no video ids - it means we got
		# all of them.

		video_ids = []
		pagenum = 0

		while True:
			start_index = pagenum * self._GDATA_PAGE_SIZE + 1
			self.report_download_page(username, start_index)

			request = urllib2.Request(self._GDATA_URL % (username, self._GDATA_PAGE_SIZE, start_index))

			try:
				page = urllib2.urlopen(request).read()
			except (urllib2.URLError, httplib.HTTPException, socket.error), err:
				self._downloader.trouble(u'ERROR: unable to download webpage: %s' % str(err))
				return

			# Extract video identifiers
			ids_in_page = []

			for mobj in re.finditer(self._VIDEO_INDICATOR, page):
				if mobj.group(1) not in ids_in_page:
					ids_in_page.append(mobj.group(1))

			video_ids.extend(ids_in_page)

			# A little optimization - if current page is not
			# "full", ie. does not contain PAGE_SIZE video ids then
			# we can assume that this page is the last one - there
			# are no more ids on further pages - no need to query
			# again.

			if len(ids_in_page) < self._GDATA_PAGE_SIZE:
				break

			pagenum += 1

		all_ids_count = len(video_ids)
		playliststart = self._downloader.params.get('playliststart', 1) - 1
		playlistend = self._downloader.params.get('playlistend', -1)

		if playlistend == -1:
			video_ids = video_ids[playliststart:]
		else:
			video_ids = video_ids[playliststart:playlistend]

		self._downloader.to_screen(u"[youtube] user %s: Collected %d video ids (downloading %d of them)" %
				(username, all_ids_count, len(video_ids)))

		for video_id in video_ids:
			self._downloader.download(['http://www.youtube.com/watch?v=%s' % video_id])


class BlipTVUserIE(InfoExtractor):
	"""Information Extractor for blip.tv users."""

	_VALID_URL = r'(?:(?:(?:https?://)?(?:\w+\.)?blip\.tv/)|bliptvuser:)([^/]+)/*$'
	_PAGE_SIZE = 12
	IE_NAME = u'blip.tv:user'

	def __init__(self, downloader=None):
		InfoExtractor.__init__(self, downloader)

	def report_download_page(self, username, pagenum):
		"""Report attempt to download user page."""
		self._downloader.to_screen(u'[%s] user %s: Downloading video ids from page %d' %
				(self.IE_NAME, username, pagenum))

	def _real_extract(self, url):
		# Extract username
		mobj = re.match(self._VALID_URL, url)
		if mobj is None:
			self._downloader.trouble(u'ERROR: invalid url: %s' % url)
			return

		username = mobj.group(1)

		page_base = 'http://m.blip.tv/pr/show_get_full_episode_list?users_id=%s&lite=0&esi=1'

		request = urllib2.Request(url)

		try:
			page = urllib2.urlopen(request).read().decode('utf-8')
			mobj = re.search(r'data-users-id="([^"]+)"', page)
			page_base = page_base % mobj.group(1)
		except (urllib2.URLError, httplib.HTTPException, socket.error), err:
			self._downloader.trouble(u'ERROR: unable to download webpage: %s' % str(err))
			return


		# Download video ids using BlipTV Ajax calls. Result size per
		# query is limited (currently to 12 videos) so we need to query
		# page by page until there are no video ids - it means we got
		# all of them.

		video_ids = []
		pagenum = 1

		while True:
			self.report_download_page(username, pagenum)

			request = urllib2.Request( page_base + "&page=" + str(pagenum) )

			try:
				page = urllib2.urlopen(request).read().decode('utf-8')
			except (urllib2.URLError, httplib.HTTPException, socket.error), err:
				self._downloader.trouble(u'ERROR: unable to download webpage: %s' % str(err))
				return

			# Extract video identifiers
			ids_in_page = []

			for mobj in re.finditer(r'href="/([^"]+)"', page):
				if mobj.group(1) not in ids_in_page:
					ids_in_page.append(unescapeHTML(mobj.group(1)))

			video_ids.extend(ids_in_page)

			# A little optimization - if current page is not
			# "full", ie. does not contain PAGE_SIZE video ids then
			# we can assume that this page is the last one - there
			# are no more ids on further pages - no need to query
			# again.

			if len(ids_in_page) < self._PAGE_SIZE:
				break

			pagenum += 1

		all_ids_count = len(video_ids)
		playliststart = self._downloader.params.get('playliststart', 1) - 1
		playlistend = self._downloader.params.get('playlistend', -1)

		if playlistend == -1:
			video_ids = video_ids[playliststart:]
		else:
			video_ids = video_ids[playliststart:playlistend]

		self._downloader.to_screen(u"[%s] user %s: Collected %d video ids (downloading %d of them)" %
				(self.IE_NAME, username, all_ids_count, len(video_ids)))

		for video_id in video_ids:
			self._downloader.download([u'http://blip.tv/'+video_id])


class DepositFilesIE(InfoExtractor):
	"""Information extractor for depositfiles.com"""

	_VALID_URL = r'(?:http://)?(?:\w+\.)?depositfiles\.com/(?:../(?#locale))?files/(.+)'
	IE_NAME = u'DepositFiles'

	def __init__(self, downloader=None):
		InfoExtractor.__init__(self, downloader)

	def report_download_webpage(self, file_id):
		"""Report webpage download."""
		self._downloader.to_screen(u'[DepositFiles] %s: Downloading webpage' % file_id)

	def report_extraction(self, file_id):
		"""Report information extraction."""
		self._downloader.to_screen(u'[DepositFiles] %s: Extracting information' % file_id)

	def _real_extract(self, url):
		file_id = url.split('/')[-1]
		# Rebuild url in english locale
		url = 'http://depositfiles.com/en/files/' + file_id

		# Retrieve file webpage with 'Free download' button pressed
		free_download_indication = { 'gateway_result' : '1' }
		request = urllib2.Request(url, urllib.urlencode(free_download_indication))
		try:
			self.report_download_webpage(file_id)
			webpage = urllib2.urlopen(request).read()
		except (urllib2.URLError, httplib.HTTPException, socket.error), err:
			self._downloader.trouble(u'ERROR: Unable to retrieve file webpage: %s' % str(err))
			return

		# Search for the real file URL
		mobj = re.search(r'<form action="(http://fileshare.+?)"', webpage)
		if (mobj is None) or (mobj.group(1) is None):
			# Try to figure out reason of the error.
			mobj = re.search(r'<strong>(Attention.*?)</strong>', webpage, re.DOTALL)
			if (mobj is not None) and (mobj.group(1) is not None):
				restriction_message = re.sub('\s+', ' ', mobj.group(1)).strip()
				self._downloader.trouble(u'ERROR: %s' % restriction_message)
			else:
				self._downloader.trouble(u'ERROR: unable to extract download URL from: %s' % url)
			return

		file_url = mobj.group(1)
		file_extension = os.path.splitext(file_url)[1][1:]

		# Search for file title
		mobj = re.search(r'<b title="(.*?)">', webpage)
		if mobj is None:
			self._downloader.trouble(u'ERROR: unable to extract title')
			return
		file_title = mobj.group(1).decode('utf-8')

		return [{
			'id':		file_id.decode('utf-8'),
			'url':		file_url.decode('utf-8'),
			'uploader':	u'NA',
			'upload_date':	u'NA',
			'title':	file_title,
			'ext':		file_extension.decode('utf-8'),
			'format':	u'NA',
			'player_url':	None,
		}]


class FacebookIE(InfoExtractor):
	"""Information Extractor for Facebook"""

	_VALID_URL = r'^(?:https?://)?(?:\w+\.)?facebook\.com/(?:video/video|photo)\.php\?(?:.*?)v=(?P<ID>\d+)(?:.*)'
	_LOGIN_URL = 'https://login.facebook.com/login.php?m&next=http%3A%2F%2Fm.facebook.com%2Fhome.php&'
	_NETRC_MACHINE = 'facebook'
	_available_formats = ['video', 'highqual', 'lowqual']
	_video_extensions = {
		'video': 'mp4',
		'highqual': 'mp4',
		'lowqual': 'mp4',
	}
	IE_NAME = u'facebook'

	def __init__(self, downloader=None):
		InfoExtractor.__init__(self, downloader)

	def _reporter(self, message):
		"""Add header and report message."""
		self._downloader.to_screen(u'[facebook] %s' % message)

	def report_login(self):
		"""Report attempt to log in."""
		self._reporter(u'Logging in')

	def report_video_webpage_download(self, video_id):
		"""Report attempt to download video webpage."""
		self._reporter(u'%s: Downloading video webpage' % video_id)

	def report_information_extraction(self, video_id):
		"""Report attempt to extract video information."""
		self._reporter(u'%s: Extracting video information' % video_id)

	def _parse_page(self, video_webpage):
		"""Extract video information from page"""
		# General data
		data = {'title': r'\("video_title", "(.*?)"\)',
			'description': r'<div class="datawrap">(.*?)</div>',
			'owner': r'\("video_owner_name", "(.*?)"\)',
			'thumbnail':  r'\("thumb_url", "(?P<THUMB>.*?)"\)',
			}
		video_info = {}
		for piece in data.keys():
			mobj = re.search(data[piece], video_webpage)
			if mobj is not None:
				video_info[piece] = urllib.unquote_plus(mobj.group(1).decode("unicode_escape"))

		# Video urls
		video_urls = {}
		for fmt in self._available_formats:
			mobj = re.search(r'\("%s_src\", "(.+?)"\)' % fmt, video_webpage)
			if mobj is not None:
				# URL is in a Javascript segment inside an escaped Unicode format within
				# the generally utf-8 page
				video_urls[fmt] = urllib.unquote_plus(mobj.group(1).decode("unicode_escape"))
		video_info['video_urls'] = video_urls

		return video_info

	def _real_initialize(self):
		if self._downloader is None:
			return

		useremail = None
		password = None
		downloader_params = self._downloader.params

		# Attempt to use provided username and password or .netrc data
		if downloader_params.get('username', None) is not None:
			useremail = downloader_params['username']
			password = downloader_params['password']
		elif downloader_params.get('usenetrc', False):
			try:
				info = netrc.netrc().authenticators(self._NETRC_MACHINE)
				if info is not None:
					useremail = info[0]
					password = info[2]
				else:
					raise netrc.NetrcParseError('No authenticators for %s' % self._NETRC_MACHINE)
			except (IOError, netrc.NetrcParseError), err:
				self._downloader.to_stderr(u'WARNING: parsing .netrc: %s' % str(err))
				return

		if useremail is None:
			return

		# Log in
		login_form = {
			'email': useremail,
			'pass': password,
			'login': 'Log+In'
			}
		request = urllib2.Request(self._LOGIN_URL, urllib.urlencode(login_form))
		try:
			self.report_login()
			login_results = urllib2.urlopen(request).read()
			if re.search(r'<form(.*)name="login"(.*)</form>', login_results) is not None:
				self._downloader.to_stderr(u'WARNING: unable to log in: bad username/password, or exceded login rate limit (~3/min). Check credentials or wait.')
				return
		except (urllib2.URLError, httplib.HTTPException, socket.error), err:
			self._downloader.to_stderr(u'WARNING: unable to log in: %s' % str(err))
			return

	def _real_extract(self, url):
		mobj = re.match(self._VALID_URL, url)
		if mobj is None:
			self._downloader.trouble(u'ERROR: invalid URL: %s' % url)
			return
		video_id = mobj.group('ID')

		# Get video webpage
		self.report_video_webpage_download(video_id)
		request = urllib2.Request('https://www.facebook.com/video/video.php?v=%s' % video_id)
		try:
			page = urllib2.urlopen(request)
			video_webpage = page.read()
		except (urllib2.URLError, httplib.HTTPException, socket.error), err:
			self._downloader.trouble(u'ERROR: unable to download video webpage: %s' % str(err))
			return

		# Start extracting information
		self.report_information_extraction(video_id)

		# Extract information
		video_info = self._parse_page(video_webpage)

		# uploader
		if 'owner' not in video_info:
			self._downloader.trouble(u'ERROR: unable to extract uploader nickname')
			return
		video_uploader = video_info['owner']

		# title
		if 'title' not in video_info:
			self._downloader.trouble(u'ERROR: unable to extract video title')
			return
		video_title = video_info['title']
		video_title = video_title.decode('utf-8')

		# thumbnail image
		if 'thumbnail' not in video_info:
			self._downloader.trouble(u'WARNING: unable to extract video thumbnail')
			video_thumbnail = ''
		else:
			video_thumbnail = video_info['thumbnail']

		# upload date
		upload_date = u'NA'
		if 'upload_date' in video_info:
			upload_time = video_info['upload_date']
			timetuple = email.utils.parsedate_tz(upload_time)
			if timetuple is not None:
				try:
					upload_date = time.strftime('%Y%m%d', timetuple[0:9])
				except:
					pass

		# description
		video_description = video_info.get('description', 'No description available.')

		url_map = video_info['video_urls']
		if len(url_map.keys()) > 0:
			# Decide which formats to download
			req_format = self._downloader.params.get('format', None)
			format_limit = self._downloader.params.get('format_limit', None)

			if format_limit is not None and format_limit in self._available_formats:
				format_list = self._available_formats[self._available_formats.index(format_limit):]
			else:
				format_list = self._available_formats
			existing_formats = [x for x in format_list if x in url_map]
			if len(existing_formats) == 0:
				self._downloader.trouble(u'ERROR: no known formats available for video')
				return
			if req_format is None:
				video_url_list = [(existing_formats[0], url_map[existing_formats[0]])] # Best quality
			elif req_format == 'worst':
				video_url_list = [(existing_formats[len(existing_formats)-1], url_map[existing_formats[len(existing_formats)-1]])] # worst quality
			elif req_format == '-1':
				video_url_list = [(f, url_map[f]) for f in existing_formats] # All formats
			else:
				# Specific format
				if req_format not in url_map:
					self._downloader.trouble(u'ERROR: requested format not available')
					return
				video_url_list = [(req_format, url_map[req_format])] # Specific format

		results = []
		for format_param, video_real_url in video_url_list:
			# Extension
			video_extension = self._video_extensions.get(format_param, 'mp4')

			results.append({
				'id':		video_id.decode('utf-8'),
				'url':		video_real_url.decode('utf-8'),
				'uploader':	video_uploader.decode('utf-8'),
				'upload_date':	upload_date,
				'title':	video_title,
				'ext':		video_extension.decode('utf-8'),
				'format':	(format_param is None and u'NA' or format_param.decode('utf-8')),
				'thumbnail':	video_thumbnail.decode('utf-8'),
				'description':	video_description.decode('utf-8'),
				'player_url':	None,
			})
		return results

class BlipTVIE(InfoExtractor):
	"""Information extractor for blip.tv"""

	_VALID_URL = r'^(?:https?://)?(?:\w+\.)?blip\.tv(/.+)$'
	_URL_EXT = r'^.*\.([a-z0-9]+)$'
	IE_NAME = u'blip.tv'

	def report_extraction(self, file_id):
		"""Report information extraction."""
		self._downloader.to_screen(u'[%s] %s: Extracting information' % (self.IE_NAME, file_id))

	def report_direct_download(self, title):
		"""Report information extraction."""
		self._downloader.to_screen(u'[%s] %s: Direct download detected' % (self.IE_NAME, title))

	def _real_extract(self, url):
		mobj = re.match(self._VALID_URL, url)
		if mobj is None:
			self._downloader.trouble(u'ERROR: invalid URL: %s' % url)
			return

		if '?' in url:
			cchar = '&'
		else:
			cchar = '?'
		json_url = url + cchar + 'skin=json&version=2&no_wrap=1'
		request = urllib2.Request(json_url.encode('utf-8'))
		self.report_extraction(mobj.group(1))
		info = None
		try:
			urlh = urllib2.urlopen(request)
			if urlh.headers.get('Content-Type', '').startswith('video/'): # Direct download
				basename = url.split('/')[-1]
				title,ext = os.path.splitext(basename)
				title = title.decode('UTF-8')
				ext = ext.replace('.', '')
				self.report_direct_download(title)
				info = {
					'id': title,
					'url': url,
					'title': title,
					'ext': ext,
					'urlhandle': urlh
				}
		except (urllib2.URLError, httplib.HTTPException, socket.error), err:
			self._downloader.trouble(u'ERROR: unable to download video info webpage: %s' % str(err))
			return
		if info is None: # Regular URL
			try:
				json_code = urlh.read()
			except (urllib2.URLError, httplib.HTTPException, socket.error), err:
				self._downloader.trouble(u'ERROR: unable to read video info webpage: %s' % str(err))
				return

			try:
				json_data = json.loads(json_code)
				if 'Post' in json_data:
					data = json_data['Post']
				else:
					data = json_data

				upload_date = datetime.datetime.strptime(data['datestamp'], '%m-%d-%y %H:%M%p').strftime('%Y%m%d')
				video_url = data['media']['url']
				umobj = re.match(self._URL_EXT, video_url)
				if umobj is None:
					raise ValueError('Can not determine filename extension')
				ext = umobj.group(1)

				info = {
					'id': data['item_id'],
					'url': video_url,
					'uploader': data['display_name'],
					'upload_date': upload_date,
					'title': data['title'],
					'ext': ext,
					'format': data['media']['mimeType'],
					'thumbnail': data['thumbnailUrl'],
					'description': data['description'],
					'player_url': data['embedUrl']
				}
			except (ValueError,KeyError), err:
				self._downloader.trouble(u'ERROR: unable to parse video information: %s' % repr(err))
				return

		std_headers['User-Agent'] = 'iTunes/10.6.1'
		return [info]


class MyVideoIE(InfoExtractor):
	"""Information Extractor for myvideo.de."""

	_VALID_URL = r'(?:http://)?(?:www\.)?myvideo\.de/watch/([0-9]+)/([^?/]+).*'
	IE_NAME = u'myvideo'

	def __init__(self, downloader=None):
		InfoExtractor.__init__(self, downloader)
	
	def report_download_webpage(self, video_id):
		"""Report webpage download."""
		self._downloader.to_screen(u'[myvideo] %s: Downloading webpage' % video_id)

	def report_extraction(self, video_id):
		"""Report information extraction."""
		self._downloader.to_screen(u'[myvideo] %s: Extracting information' % video_id)

	def _real_extract(self,url):
		mobj = re.match(self._VALID_URL, url)
		if mobj is None:
			self._download.trouble(u'ERROR: invalid URL: %s' % url)
			return

		video_id = mobj.group(1)

		# Get video webpage
		request = urllib2.Request('http://www.myvideo.de/watch/%s' % video_id)
		try:
			self.report_download_webpage(video_id)
			webpage = urllib2.urlopen(request).read()
		except (urllib2.URLError, httplib.HTTPException, socket.error), err:
			self._downloader.trouble(u'ERROR: Unable to retrieve video webpage: %s' % str(err))
			return

		self.report_extraction(video_id)
		mobj = re.search(r'<link rel=\'image_src\' href=\'(http://is[0-9].myvideo\.de/de/movie[0-9]+/[a-f0-9]+)/thumbs/[^.]+\.jpg\' />',
				 webpage)
		if mobj is None:
			self._downloader.trouble(u'ERROR: unable to extract media URL')
			return
		video_url = mobj.group(1) + ('/%s.flv' % video_id)

		mobj = re.search('<title>([^<]+)</title>', webpage)
		if mobj is None:
			self._downloader.trouble(u'ERROR: unable to extract title')
			return

		video_title = mobj.group(1)

		return [{
			'id':		video_id,
			'url':		video_url,
			'uploader':	u'NA',
			'upload_date':  u'NA',
			'title':	video_title,
			'ext':		u'flv',
			'format':	u'NA',
			'player_url':	None,
		}]

class ComedyCentralIE(InfoExtractor):
	"""Information extractor for The Daily Show and Colbert Report """

	_VALID_URL = r'^(:(?P<shortname>tds|thedailyshow|cr|colbert|colbertnation|colbertreport))|(https?://)?(www\.)?(?P<showname>thedailyshow|colbertnation)\.com/full-episodes/(?P<episode>.*)$'
	IE_NAME = u'comedycentral'

	def report_extraction(self, episode_id):
		self._downloader.to_screen(u'[comedycentral] %s: Extracting information' % episode_id)

	def report_config_download(self, episode_id):
		self._downloader.to_screen(u'[comedycentral] %s: Downloading configuration' % episode_id)

	def report_index_download(self, episode_id):
		self._downloader.to_screen(u'[comedycentral] %s: Downloading show index' % episode_id)

	def report_player_url(self, episode_id):
		self._downloader.to_screen(u'[comedycentral] %s: Determining player URL' % episode_id)

	def _real_extract(self, url):
		mobj = re.match(self._VALID_URL, url)
		if mobj is None:
			self._downloader.trouble(u'ERROR: invalid URL: %s' % url)
			return

		if mobj.group('shortname'):
			if mobj.group('shortname') in ('tds', 'thedailyshow'):
				url = u'http://www.thedailyshow.com/full-episodes/'
			else:
				url = u'http://www.colbertnation.com/full-episodes/'
			mobj = re.match(self._VALID_URL, url)
			assert mobj is not None

		dlNewest = not mobj.group('episode')
		if dlNewest:
			epTitle = mobj.group('showname')
		else:
			epTitle = mobj.group('episode')

		req = urllib2.Request(url)
		self.report_extraction(epTitle)
		try:
			htmlHandle = urllib2.urlopen(req)
			html = htmlHandle.read()
		except (urllib2.URLError, httplib.HTTPException, socket.error), err:
			self._downloader.trouble(u'ERROR: unable to download webpage: %s' % unicode(err))
			return
		if dlNewest:
			url = htmlHandle.geturl()
			mobj = re.match(self._VALID_URL, url)
			if mobj is None:
				self._downloader.trouble(u'ERROR: Invalid redirected URL: ' + url)
				return
			if mobj.group('episode') == '':
				self._downloader.trouble(u'ERROR: Redirected URL is still not specific: ' + url)
				return
			epTitle = mobj.group('episode')

		mMovieParams = re.findall('(?:<param name="movie" value="|var url = ")(http://media.mtvnservices.com/([^"]*episode.*?:.*?))"', html)
		if len(mMovieParams) == 0:
			self._downloader.trouble(u'ERROR: unable to find Flash URL in webpage ' + url)
			return

		playerUrl_raw = mMovieParams[0][0]
		self.report_player_url(epTitle)
		try:
			urlHandle = urllib2.urlopen(playerUrl_raw)
			playerUrl = urlHandle.geturl()
		except (urllib2.URLError, httplib.HTTPException, socket.error), err:
			self._downloader.trouble(u'ERROR: unable to find out player URL: ' + unicode(err))
			return

		uri = mMovieParams[0][1]
		indexUrl = 'http://shadow.comedycentral.com/feeds/video_player/mrss/?' + urllib.urlencode({'uri': uri})
		self.report_index_download(epTitle)
		try:
			indexXml = urllib2.urlopen(indexUrl).read()
		except (urllib2.URLError, httplib.HTTPException, socket.error), err:
			self._downloader.trouble(u'ERROR: unable to download episode index: ' + unicode(err))
			return

		results = []

		idoc = xml.etree.ElementTree.fromstring(indexXml)
		itemEls = idoc.findall('.//item')
		for itemEl in itemEls:
			mediaId = itemEl.findall('./guid')[0].text
			shortMediaId = mediaId.split(':')[-1]
			showId = mediaId.split(':')[-2].replace('.com', '')
			officialTitle = itemEl.findall('./title')[0].text
			officialDate = itemEl.findall('./pubDate')[0].text

			configUrl = ('http://www.comedycentral.com/global/feeds/entertainment/media/mediaGenEntertainment.jhtml?' +
						urllib.urlencode({'uri': mediaId}))
			configReq = urllib2.Request(configUrl)
			self.report_config_download(epTitle)
			try:
				configXml = urllib2.urlopen(configReq).read()
			except (urllib2.URLError, httplib.HTTPException, socket.error), err:
				self._downloader.trouble(u'ERROR: unable to download webpage: %s' % unicode(err))
				return

			cdoc = xml.etree.ElementTree.fromstring(configXml)
			turls = []
			for rendition in cdoc.findall('.//rendition'):
				finfo = (rendition.attrib['bitrate'], rendition.findall('./src')[0].text)
				turls.append(finfo)

			if len(turls) == 0:
				self._downloader.trouble(u'\nERROR: unable to download ' + mediaId + ': No videos found')
				continue

			# For now, just pick the highest bitrate
			format,video_url = turls[-1]

			effTitle = showId + u'-' + epTitle
			info = {
				'id': shortMediaId,
				'url': video_url,
				'uploader': showId,
				'upload_date': officialDate,
				'title': effTitle,
				'ext': 'mp4',
				'format': format,
				'thumbnail': None,
				'description': officialTitle,
				'player_url': playerUrl
			}

			results.append(info)
			
		return results


class EscapistIE(InfoExtractor):
	"""Information extractor for The Escapist """

	_VALID_URL = r'^(https?://)?(www\.)?escapistmagazine\.com/videos/view/(?P<showname>[^/]+)/(?P<episode>[^/?]+)[/?]?.*$'
	IE_NAME = u'escapist'

	def report_extraction(self, showName):
		self._downloader.to_screen(u'[escapist] %s: Extracting information' % showName)

	def report_config_download(self, showName):
		self._downloader.to_screen(u'[escapist] %s: Downloading configuration' % showName)

	def _real_extract(self, url):
		mobj = re.match(self._VALID_URL, url)
		if mobj is None:
			self._downloader.trouble(u'ERROR: invalid URL: %s' % url)
			return
		showName = mobj.group('showname')
		videoId = mobj.group('episode')

		self.report_extraction(showName)
		try:
			webPage = urllib2.urlopen(url)
			webPageBytes = webPage.read()
			m = re.match(r'text/html; charset="?([^"]+)"?', webPage.headers['Content-Type'])
			webPage = webPageBytes.decode(m.group(1) if m else 'utf-8')
		except (urllib2.URLError, httplib.HTTPException, socket.error), err:
			self._downloader.trouble(u'ERROR: unable to download webpage: ' + unicode(err))
			return

		descMatch = re.search('<meta name="description" content="([^"]*)"', webPage)
		description = unescapeHTML(descMatch.group(1))
		imgMatch = re.search('<meta property="og:image" content="([^"]*)"', webPage)
		imgUrl = unescapeHTML(imgMatch.group(1))
		playerUrlMatch = re.search('<meta property="og:video" content="([^"]*)"', webPage)
		playerUrl = unescapeHTML(playerUrlMatch.group(1))
		configUrlMatch = re.search('config=(.*)$', playerUrl)
		configUrl = urllib2.unquote(configUrlMatch.group(1))

		self.report_config_download(showName)
		try:
			configJSON = urllib2.urlopen(configUrl).read()
		except (urllib2.URLError, httplib.HTTPException, socket.error), err:
			self._downloader.trouble(u'ERROR: unable to download configuration: ' + unicode(err))
			return

		# Technically, it's JavaScript, not JSON
		configJSON = configJSON.replace("'", '"')

		try:
			config = json.loads(configJSON)
		except (ValueError,), err:
			self._downloader.trouble(u'ERROR: Invalid JSON in configuration file: ' + unicode(err))
			return

		playlist = config['playlist']
		videoUrl = playlist[1]['url']

		info = {
			'id': videoId,
			'url': videoUrl,
			'uploader': showName,
			'upload_date': None,
			'title': showName,
			'ext': 'flv',
			'format': 'flv',
			'thumbnail': imgUrl,
			'description': description,
			'player_url': playerUrl,
		}

		return [info]


class CollegeHumorIE(InfoExtractor):
	"""Information extractor for collegehumor.com"""

	_VALID_URL = r'^(?:https?://)?(?:www\.)?collegehumor\.com/video/(?P<videoid>[0-9]+)/(?P<shorttitle>.*)$'
	IE_NAME = u'collegehumor'

	def report_webpage(self, video_id):
		"""Report information extraction."""
		self._downloader.to_screen(u'[%s] %s: Downloading webpage' % (self.IE_NAME, video_id))

	def report_extraction(self, video_id):
		"""Report information extraction."""
		self._downloader.to_screen(u'[%s] %s: Extracting information' % (self.IE_NAME, video_id))

	def _real_extract(self, url):
		mobj = re.match(self._VALID_URL, url)
		if mobj is None:
			self._downloader.trouble(u'ERROR: invalid URL: %s' % url)
			return
		video_id = mobj.group('videoid')

		self.report_webpage(video_id)
		request = urllib2.Request(url)
		try:
			webpage = urllib2.urlopen(request).read()
		except (urllib2.URLError, httplib.HTTPException, socket.error), err:
			self._downloader.trouble(u'ERROR: unable to download video webpage: %s' % str(err))
			return

		m = re.search(r'id="video:(?P<internalvideoid>[0-9]+)"', webpage)
		if m is None:
			self._downloader.trouble(u'ERROR: Cannot extract internal video ID')
			return
		internal_video_id = m.group('internalvideoid')

		info = {
			'id': video_id,
			'internal_id': internal_video_id,
		}

		self.report_extraction(video_id)
		xmlUrl = 'http://www.collegehumor.com/moogaloop/video:' + internal_video_id
		try:
			metaXml = urllib2.urlopen(xmlUrl).read()
		except (urllib2.URLError, httplib.HTTPException, socket.error), err:
			self._downloader.trouble(u'ERROR: unable to download video info XML: %s' % str(err))
			return

		mdoc = xml.etree.ElementTree.fromstring(metaXml)
		try:
			videoNode = mdoc.findall('./video')[0]
			info['description'] = videoNode.findall('./description')[0].text
			info['title'] = videoNode.findall('./caption')[0].text
			info['url'] = videoNode.findall('./file')[0].text
			info['thumbnail'] = videoNode.findall('./thumbnail')[0].text
			info['ext'] = info['url'].rpartition('.')[2]
			info['format'] = info['ext']
		except IndexError:
			self._downloader.trouble(u'\nERROR: Invalid metadata XML file')
			return

		return [info]


class XVideosIE(InfoExtractor):
	"""Information extractor for xvideos.com"""

	_VALID_URL = r'^(?:https?://)?(?:www\.)?xvideos\.com/video([0-9]+)(?:.*)'
	IE_NAME = u'xvideos'

	def report_webpage(self, video_id):
		"""Report information extraction."""
		self._downloader.to_screen(u'[%s] %s: Downloading webpage' % (self.IE_NAME, video_id))

	def report_extraction(self, video_id):
		"""Report information extraction."""
		self._downloader.to_screen(u'[%s] %s: Extracting information' % (self.IE_NAME, video_id))

	def _real_extract(self, url):
		mobj = re.match(self._VALID_URL, url)
		if mobj is None:
			self._downloader.trouble(u'ERROR: invalid URL: %s' % url)
			return
		video_id = mobj.group(1).decode('utf-8')

		self.report_webpage(video_id)

		request = urllib2.Request(r'http://www.xvideos.com/video' + video_id)
		try:
			webpage = urllib2.urlopen(request).read()
		except (urllib2.URLError, httplib.HTTPException, socket.error), err:
			self._downloader.trouble(u'ERROR: unable to download video webpage: %s' % str(err))
			return

		self.report_extraction(video_id)


		# Extract video URL
		mobj = re.search(r'flv_url=(.+?)&', webpage)
		if mobj is None:
			self._downloader.trouble(u'ERROR: unable to extract video url')
			return
		video_url = urllib2.unquote(mobj.group(1).decode('utf-8'))


		# Extract title
		mobj = re.search(r'<title>(.*?)\s+-\s+XVID', webpage)
		if mobj is None:
			self._downloader.trouble(u'ERROR: unable to extract video title')
			return
		video_title = mobj.group(1).decode('utf-8')


		# Extract video thumbnail
		mobj = re.search(r'http://(?:img.*?\.)xvideos.com/videos/thumbs/[a-fA-F0-9]+/[a-fA-F0-9]+/[a-fA-F0-9]+/[a-fA-F0-9]+/([a-fA-F0-9.]+jpg)', webpage)
		if mobj is None:
			self._downloader.trouble(u'ERROR: unable to extract video thumbnail')
			return
		video_thumbnail = mobj.group(0).decode('utf-8')

		info = {
			'id': video_id,
			'url': video_url,
			'uploader': None,
			'upload_date': None,
			'title': video_title,
			'ext': 'flv',
			'format': 'flv',
			'thumbnail': video_thumbnail,
			'description': None,
			'player_url': None,
		}

		return [info]


class SoundcloudIE(InfoExtractor):
	"""Information extractor for soundcloud.com
	   To access the media, the uid of the song and a stream token
	   must be extracted from the page source and the script must make
	   a request to media.soundcloud.com/crossdomain.xml. Then
	   the media can be grabbed by requesting from an url composed
	   of the stream token and uid
	 """

	_VALID_URL = r'^(?:https?://)?(?:www\.)?soundcloud\.com/([\w\d-]+)/([\w\d-]+)'
	IE_NAME = u'soundcloud'

	def __init__(self, downloader=None):
		InfoExtractor.__init__(self, downloader)

	def report_webpage(self, video_id):
		"""Report information extraction."""
		self._downloader.to_screen(u'[%s] %s: Downloading webpage' % (self.IE_NAME, video_id))

	def report_extraction(self, video_id):
		"""Report information extraction."""
		self._downloader.to_screen(u'[%s] %s: Extracting information' % (self.IE_NAME, video_id))

	def _real_extract(self, url):
		mobj = re.match(self._VALID_URL, url)
		if mobj is None:
			self._downloader.trouble(u'ERROR: invalid URL: %s' % url)
			return

		# extract uploader (which is in the url)
		uploader = mobj.group(1).decode('utf-8')
		# extract simple title (uploader + slug of song title)
		slug_title =  mobj.group(2).decode('utf-8')
		simple_title = uploader + u'-' + slug_title

		self.report_webpage('%s/%s' % (uploader, slug_title))

		request = urllib2.Request('http://soundcloud.com/%s/%s' % (uploader, slug_title))
		try:
			webpage = urllib2.urlopen(request).read()
		except (urllib2.URLError, httplib.HTTPException, socket.error), err:
			self._downloader.trouble(u'ERROR: unable to download video webpage: %s' % str(err))
			return

		self.report_extraction('%s/%s' % (uploader, slug_title))

		# extract uid and stream token that soundcloud hands out for access
		mobj = re.search('"uid":"([\w\d]+?)".*?stream_token=([\w\d]+)', webpage)
		if mobj:
			video_id = mobj.group(1)
			stream_token = mobj.group(2)

		# extract unsimplified title
		mobj = re.search('"title":"(.*?)",', webpage)
		if mobj:
			title = mobj.group(1).decode('utf-8')
		else:
			title = simple_title

		# construct media url (with uid/token)
		mediaURL = "http://media.soundcloud.com/stream/%s?stream_token=%s"
		mediaURL = mediaURL % (video_id, stream_token)

		# description
		description = u'No description available'
		mobj = re.search('track-description-value"><p>(.*?)</p>', webpage)
		if mobj:
			description = mobj.group(1)
		
		# upload date
		upload_date = None
		mobj = re.search("pretty-date'>on ([\w]+ [\d]+, [\d]+ \d+:\d+)</abbr></h2>", webpage)
		if mobj:
			try:
				upload_date = datetime.datetime.strptime(mobj.group(1), '%B %d, %Y %H:%M').strftime('%Y%m%d')
			except Exception, e:
				self._downloader.to_stderr(str(e))

		# for soundcloud, a request to a cross domain is required for cookies
		request = urllib2.Request('http://media.soundcloud.com/crossdomain.xml', std_headers)

		return [{
			'id':		video_id.decode('utf-8'),
			'url':		mediaURL,
			'uploader':	uploader.decode('utf-8'),
			'upload_date':  upload_date,
			'title':	title,
			'ext':		u'mp3',
			'format':	u'NA',
			'player_url':	None,
			'description': description.decode('utf-8')
		}]


class InfoQIE(InfoExtractor):
	"""Information extractor for infoq.com"""

	_VALID_URL = r'^(?:https?://)?(?:www\.)?infoq\.com/[^/]+/[^/]+$'
	IE_NAME = u'infoq'

	def report_webpage(self, video_id):
		"""Report information extraction."""
		self._downloader.to_screen(u'[%s] %s: Downloading webpage' % (self.IE_NAME, video_id))

	def report_extraction(self, video_id):
		"""Report information extraction."""
		self._downloader.to_screen(u'[%s] %s: Extracting information' % (self.IE_NAME, video_id))

	def _real_extract(self, url):
		mobj = re.match(self._VALID_URL, url)
		if mobj is None:
			self._downloader.trouble(u'ERROR: invalid URL: %s' % url)
			return

		self.report_webpage(url)

		request = urllib2.Request(url)
		try:
			webpage = urllib2.urlopen(request).read()
		except (urllib2.URLError, httplib.HTTPException, socket.error), err:
			self._downloader.trouble(u'ERROR: unable to download video webpage: %s' % str(err))
			return

		self.report_extraction(url)


		# Extract video URL
		mobj = re.search(r"jsclassref='([^']*)'", webpage)
		if mobj is None:
			self._downloader.trouble(u'ERROR: unable to extract video url')
			return
		video_url = 'rtmpe://video.infoq.com/cfx/st/' + urllib2.unquote(mobj.group(1).decode('base64'))


		# Extract title
		mobj = re.search(r'contentTitle = "(.*?)";', webpage)
		if mobj is None:
			self._downloader.trouble(u'ERROR: unable to extract video title')
			return
		video_title = mobj.group(1).decode('utf-8')

		# Extract description
		video_description = u'No description available.'
		mobj = re.search(r'<meta name="description" content="(.*)"(?:\s*/)?>', webpage)
		if mobj is not None:
			video_description = mobj.group(1).decode('utf-8')

		video_filename = video_url.split('/')[-1]
		video_id, extension = video_filename.split('.')

		info = {
			'id': video_id,
			'url': video_url,
			'uploader': None,
			'upload_date': None,
			'title': video_title,
			'ext': extension,
			'format': extension, # Extension is always(?) mp4, but seems to be flv
			'thumbnail': None,
			'description': video_description,
			'player_url': None,
		}

		return [info]

class MixcloudIE(InfoExtractor):
	"""Information extractor for www.mixcloud.com"""
	_VALID_URL = r'^(?:https?://)?(?:www\.)?mixcloud\.com/([\w\d-]+)/([\w\d-]+)'
	IE_NAME = u'mixcloud'

	def __init__(self, downloader=None):
		InfoExtractor.__init__(self, downloader)

	def report_download_json(self, file_id):
		"""Report JSON download."""
		self._downloader.to_screen(u'[%s] Downloading json' % self.IE_NAME)

	def report_extraction(self, file_id):
		"""Report information extraction."""
		self._downloader.to_screen(u'[%s] %s: Extracting information' % (self.IE_NAME, file_id))

	def get_urls(self, jsonData, fmt, bitrate='best'):
		"""Get urls from 'audio_formats' section in json"""
		file_url = None
		try:
			bitrate_list = jsonData[fmt]
			if bitrate is None or bitrate == 'best' or bitrate not in bitrate_list:
				bitrate = max(bitrate_list) # select highest

			url_list = jsonData[fmt][bitrate]
		except TypeError: # we have no bitrate info.
			url_list = jsonData[fmt]
		return url_list

	def check_urls(self, url_list):
		"""Returns 1st active url from list"""
		for url in url_list:
			try:
				urllib2.urlopen(url)
				return url
			except (urllib2.URLError, httplib.HTTPException, socket.error), err:
				url = None

		return None

	def _print_formats(self, formats):
		print 'Available formats:'
		for fmt in formats.keys():
			for b in formats[fmt]:
				try:
					ext = formats[fmt][b][0]
					print '%s\t%s\t[%s]' % (fmt, b, ext.split('.')[-1])
				except TypeError: # we have no bitrate info
					ext = formats[fmt][0]
					print '%s\t%s\t[%s]' % (fmt, '??', ext.split('.')[-1])
					break

	def _real_extract(self, url):
		mobj = re.match(self._VALID_URL, url)
		if mobj is None:
			self._downloader.trouble(u'ERROR: invalid URL: %s' % url)
			return
		# extract uploader & filename from url
		uploader = mobj.group(1).decode('utf-8')
		file_id = uploader + "-" + mobj.group(2).decode('utf-8')

		# construct API request
		file_url = 'http://www.mixcloud.com/api/1/cloudcast/' + '/'.join(url.split('/')[-3:-1]) + '.json'
		# retrieve .json file with links to files
		request = urllib2.Request(file_url)
		try:
			self.report_download_json(file_url)
			jsonData = urllib2.urlopen(request).read()
		except (urllib2.URLError, httplib.HTTPException, socket.error), err:
			self._downloader.trouble(u'ERROR: Unable to retrieve file: %s' % str(err))
			return

		# parse JSON
		json_data = json.loads(jsonData)
		player_url = json_data['player_swf_url']
		formats = dict(json_data['audio_formats'])

		req_format = self._downloader.params.get('format', None)
		bitrate = None

		if self._downloader.params.get('listformats', None):
			self._print_formats(formats)
			return

		if req_format is None or req_format == 'best':
			for format_param in formats.keys():
				url_list = self.get_urls(formats, format_param)
				# check urls
				file_url = self.check_urls(url_list)
				if file_url is not None:
					break # got it!
		else:
			if req_format not in formats.keys():
				self._downloader.trouble(u'ERROR: format is not available')
				return

			url_list = self.get_urls(formats, req_format)
			file_url = self.check_urls(url_list)
			format_param = req_format

		return [{
			'id': file_id.decode('utf-8'),
			'url': file_url.decode('utf-8'),
			'uploader':	uploader.decode('utf-8'),
			'upload_date': u'NA',
			'title': json_data['name'],
			'ext': file_url.split('.')[-1].decode('utf-8'),
			'format': (format_param is None and u'NA' or format_param.decode('utf-8')),
			'thumbnail': json_data['thumbnail_url'],
			'description': json_data['description'],
			'player_url': player_url.decode('utf-8'),
		}]

class StanfordOpenClassroomIE(InfoExtractor):
	"""Information extractor for Stanford's Open ClassRoom"""

	_VALID_URL = r'^(?:https?://)?openclassroom.stanford.edu(?P<path>/?|(/MainFolder/(?:HomePage|CoursePage|VideoPage)\.php([?]course=(?P<course>[^&]+)(&video=(?P<video>[^&]+))?(&.*)?)?))$'
	IE_NAME = u'stanfordoc'

	def report_download_webpage(self, objid):
		"""Report information extraction."""
		self._downloader.to_screen(u'[%s] %s: Downloading webpage' % (self.IE_NAME, objid))

	def report_extraction(self, video_id):
		"""Report information extraction."""
		self._downloader.to_screen(u'[%s] %s: Extracting information' % (self.IE_NAME, video_id))

	def _real_extract(self, url):
		mobj = re.match(self._VALID_URL, url)
		if mobj is None:
			self._downloader.trouble(u'ERROR: invalid URL: %s' % url)
			return

		if mobj.group('course') and mobj.group('video'): # A specific video
			course = mobj.group('course')
			video = mobj.group('video')
			info = {
				'id': course + '_' + video,
			}

			self.report_extraction(info['id'])
			baseUrl = 'http://openclassroom.stanford.edu/MainFolder/courses/' + course + '/videos/'
			xmlUrl = baseUrl + video + '.xml'
			try:
				metaXml = urllib2.urlopen(xmlUrl).read()
			except (urllib2.URLError, httplib.HTTPException, socket.error), err:
				self._downloader.trouble(u'ERROR: unable to download video info XML: %s' % unicode(err))
				return
			mdoc = xml.etree.ElementTree.fromstring(metaXml)
			try:
				info['title'] = mdoc.findall('./title')[0].text
				info['url'] = baseUrl + mdoc.findall('./videoFile')[0].text
			except IndexError:
				self._downloader.trouble(u'\nERROR: Invalid metadata XML file')
				return
			info['ext'] = info['url'].rpartition('.')[2]
			info['format'] = info['ext']
			return [info]
		elif mobj.group('course'): # A course page
			course = mobj.group('course')
			info = {
				'id': course,
				'type': 'playlist',
			}

			self.report_download_webpage(info['id'])
			try:
				coursepage = urllib2.urlopen(url).read()
			except (urllib2.URLError, httplib.HTTPException, socket.error), err:
				self._downloader.trouble(u'ERROR: unable to download course info page: ' + unicode(err))
				return

			m = re.search('<h1>([^<]+)</h1>', coursepage)
			if m:
				info['title'] = unescapeHTML(m.group(1))
			else:
				info['title'] = info['id']

			m = re.search('<description>([^<]+)</description>', coursepage)
			if m:
				info['description'] = unescapeHTML(m.group(1))

			links = orderedSet(re.findall('<a href="(VideoPage.php\?[^"]+)">', coursepage))
			info['list'] = [
				{
					'type': 'reference',
					'url': 'http://openclassroom.stanford.edu/MainFolder/' + unescapeHTML(vpage),
				}
					for vpage in links]
			results = []
			for entry in info['list']:
				assert entry['type'] == 'reference'
				results += self.extract(entry['url'])
			return results
			
		else: # Root page
			info = {
				'id': 'Stanford OpenClassroom',
				'type': 'playlist',
			}

			self.report_download_webpage(info['id'])
			rootURL = 'http://openclassroom.stanford.edu/MainFolder/HomePage.php'
			try:
				rootpage = urllib2.urlopen(rootURL).read()
			except (urllib2.URLError, httplib.HTTPException, socket.error), err:
				self._downloader.trouble(u'ERROR: unable to download course info page: ' + unicode(err))
				return

			info['title'] = info['id']

			links = orderedSet(re.findall('<a href="(CoursePage.php\?[^"]+)">', rootpage))
			info['list'] = [
				{
					'type': 'reference',
					'url': 'http://openclassroom.stanford.edu/MainFolder/' + unescapeHTML(cpage),
				}
					for cpage in links]

			results = []
			for entry in info['list']:
				assert entry['type'] == 'reference'
				results += self.extract(entry['url'])
			return results

class MTVIE(InfoExtractor):
	"""Information extractor for MTV.com"""

	_VALID_URL = r'^(?P<proto>https?://)?(?:www\.)?mtv\.com/videos/[^/]+/(?P<videoid>[0-9]+)/[^/]+$'
	IE_NAME = u'mtv'

	def report_webpage(self, video_id):
		"""Report information extraction."""
		self._downloader.to_screen(u'[%s] %s: Downloading webpage' % (self.IE_NAME, video_id))

	def report_extraction(self, video_id):
		"""Report information extraction."""
		self._downloader.to_screen(u'[%s] %s: Extracting information' % (self.IE_NAME, video_id))

	def _real_extract(self, url):
		mobj = re.match(self._VALID_URL, url)
		if mobj is None:
			self._downloader.trouble(u'ERROR: invalid URL: %s' % url)
			return
		if not mobj.group('proto'):
			url = 'http://' + url
		video_id = mobj.group('videoid')
		self.report_webpage(video_id)

		request = urllib2.Request(url)
		try:
			webpage = urllib2.urlopen(request).read()
		except (urllib2.URLError, httplib.HTTPException, socket.error), err:
			self._downloader.trouble(u'ERROR: unable to download video webpage: %s' % str(err))
			return

		mobj = re.search(r'<meta name="mtv_vt" content="([^"]+)"/>', webpage)
		if mobj is None:
			self._downloader.trouble(u'ERROR: unable to extract song name')
			return
		song_name = unescapeHTML(mobj.group(1).decode('iso-8859-1'))
		mobj = re.search(r'<meta name="mtv_an" content="([^"]+)"/>', webpage)
		if mobj is None:
			self._downloader.trouble(u'ERROR: unable to extract performer')
			return
		performer = unescapeHTML(mobj.group(1).decode('iso-8859-1'))
		video_title = performer + ' - ' + song_name 

		mobj = re.search(r'<meta name="mtvn_uri" content="([^"]+)"/>', webpage)
		if mobj is None:
			self._downloader.trouble(u'ERROR: unable to mtvn_uri')
			return
		mtvn_uri = mobj.group(1)

		mobj = re.search(r'MTVN.Player.defaultPlaylistId = ([0-9]+);', webpage)
		if mobj is None:
			self._downloader.trouble(u'ERROR: unable to extract content id')
			return
		content_id = mobj.group(1)

		videogen_url = 'http://www.mtv.com/player/includes/mediaGen.jhtml?uri=' + mtvn_uri + '&id=' + content_id + '&vid=' + video_id + '&ref=www.mtvn.com&viewUri=' + mtvn_uri
		self.report_extraction(video_id)
		request = urllib2.Request(videogen_url)
		try:
			metadataXml = urllib2.urlopen(request).read()
		except (urllib2.URLError, httplib.HTTPException, socket.error), err:
			self._downloader.trouble(u'ERROR: unable to download video metadata: %s' % str(err))
			return

		mdoc = xml.etree.ElementTree.fromstring(metadataXml)
		renditions = mdoc.findall('.//rendition')

		# For now, always pick the highest quality.
		rendition = renditions[-1]

		try:
			_,_,ext = rendition.attrib['type'].partition('/')
			format = ext + '-' + rendition.attrib['width'] + 'x' + rendition.attrib['height'] + '_' + rendition.attrib['bitrate']
			video_url = rendition.find('./src').text
		except KeyError:
			self._downloader.trouble('Invalid rendition field.')
			return

		info = {
			'id': video_id,
			'url': video_url,
			'uploader': performer,
			'title': video_title,
			'ext': ext,
			'format': format,
		}

		return [info]

<<<<<<< HEAD
=======

class YoukuIE(InfoExtractor):

	_VALID_URL =  r'(?:http://)?v\.youku\.com/v_show/id_(?P<ID>[A-Za-z0-9]+)\.html'
	IE_NAME = u'Youku'

	def __init__(self, downloader=None):
		InfoExtractor.__init__(self, downloader)

	def report_download_webpage(self, file_id):
		"""Report webpage download."""
		self._downloader.to_screen(u'[Youku] %s: Downloading webpage' % file_id)

	def report_extraction(self, file_id):
		"""Report information extraction."""
		self._downloader.to_screen(u'[Youku] %s: Extracting information' % file_id)

	def _gen_sid(self):
		nowTime = int(time.time() * 1000)
		random1 = random.randint(1000,1998)
		random2 = random.randint(1000,9999)

		return "%d%d%d" %(nowTime,random1,random2)

	def _get_file_ID_mix_string(self, seed):
		mixed = []
		source = list("abcdefghijklmnopqrstuvwxyzABCDEFGHIJKLMNOPQRSTUVWXYZ/\:._-1234567890")
		seed = float(seed)
		for i in range(len(source)):
			seed  =  (seed * 211 + 30031 ) % 65536
			index  =  math.floor(seed / 65536 * len(source) )
			mixed.append(source[int(index)])
			source.remove(source[int(index)])
		#return ''.join(mixed)
		return mixed

	def _get_file_id(self, fileId, seed):
		mixed = self._get_file_ID_mix_string(seed)
		ids = fileId.split('*')
		realId = []
		for ch in ids:
			if ch:
				realId.append(mixed[int(ch)])
		return ''.join(realId)

	def _real_extract(self, url):
		mobj = re.match(self._VALID_URL, url)
		if mobj is None:
			self._downloader.trouble(u'ERROR: invalid URL: %s' % url)
			return
		video_id = mobj.group('ID')

		info_url = 'http://v.youku.com/player/getPlayList/VideoIDS/' + video_id

		request = urllib2.Request(info_url, None, std_headers)
		try:
			self.report_download_webpage(video_id)
			jsondata = urllib2.urlopen(request).read()
		except (urllib2.URLError, httplib.HTTPException, socket.error) as err:
			self._downloader.trouble(u'ERROR: Unable to retrieve video webpage: %s' % str(err))
			return

		self.report_extraction(video_id)
		try:
			config = json.loads(jsondata)

			video_title =  config['data'][0]['title']
			seed = config['data'][0]['seed']

			format = self._downloader.params.get('format', None)
			supported_format = config['data'][0]['streamfileids'].keys()

			if format is None or format == 'best':
				if 'hd2' in supported_format:
					format = 'hd2'
				else:
					format = 'flv'
				ext = u'flv'
			elif format == 'worst':
				format = 'mp4'
				ext = u'mp4'
			else:
				format = 'flv'
				ext = u'flv'


			fileid = config['data'][0]['streamfileids'][format]
			seg_number = len(config['data'][0]['segs'][format])

			keys=[]
			for i in xrange(seg_number):
				keys.append(config['data'][0]['segs'][format][i]['k'])

			#TODO check error
			#youku only could be viewed from mainland china
		except:
			self._downloader.trouble(u'ERROR: unable to extract info section')
			return

		files_info=[]
		sid = self._gen_sid()
		fileid = self._get_file_id(fileid, seed)

		#column 8,9 of fileid represent the segment number
		#fileid[7:9] should be changed
		for index, key in enumerate(keys):

			temp_fileid = '%s%02X%s' % (fileid[0:8], index, fileid[10:])
			download_url = 'http://f.youku.com/player/getFlvPath/sid/%s_%02X/st/flv/fileid/%s?k=%s' % (sid, index, temp_fileid, key)

			info = {
				'id': '%s_part%02d' % (video_id, index),
				'url': download_url,
				'uploader': None,
				'title': video_title,
				'ext': ext,
				'format': u'NA'
			}
			files_info.append(info)

		return files_info


>>>>>>> 795cc505
class XNXXIE(InfoExtractor):
	"""Information extractor for xnxx.com"""

	_VALID_URL = r'^http://video\.xnxx\.com/video([0-9]+)/(.*)'
	IE_NAME = u'xnxx'
	VIDEO_URL_RE = r'flv_url=(.*?)&amp;'
	VIDEO_TITLE_RE = r'<title>(.*?)\s+-\s+XNXX.COM'
	VIDEO_THUMB_RE = r'url_bigthumb=(.*?)&amp;'

	def report_webpage(self, video_id):
		"""Report information extraction"""
		self._downloader.to_screen(u'[%s] %s: Downloading webpage' % (self.IE_NAME, video_id))

	def report_extraction(self, video_id):
		"""Report information extraction"""
		self._downloader.to_screen(u'[%s] %s: Extracting information' % (self.IE_NAME, video_id))

<<<<<<< HEAD
	def extract_video_url(self, webpage):
		"Extract the url for the video from the webpage"
		
		result = re.search(self.VIDEO_URL_RE, webpage)
		if result is None:
			self._downloader.trouble(u'ERROR: unable to extract video url')
		return urllib.unquote(result.group(1).decode('utf-8'))

	def extract_video_title(self, webpage):
		"Extract the title for the video from the webpage"

		result = re.search(self.VIDEO_TITLE_RE, webpage)
		if result is None:
			self._downloader.trouble(u'ERROR: unable to extract video title')
		return result.group(1).decode('utf-8')

	def extract_video_thumbnail(self, webpage):
		"Extract the thumbnail for the video from the webpage"

		result = re.search(self.VIDEO_THUMB_RE, webpage)
		if result is None:
			self._downloader.trouble(u'ERROR: unable to extract video thumbnail')
		return result.group(1).decode('utf-8')

=======
>>>>>>> 795cc505
	def _real_extract(self, url):
		mobj = re.match(self._VALID_URL, url)
		if mobj is None:
			self._downloader.trouble(u'ERROR: invalid URL: %s' % url)
			return
		video_id = mobj.group(1).decode('utf-8')

		self.report_webpage(video_id)

		# Get webpage content
		try:
			webpage = urllib2.urlopen(url).read()
		except (urllib2.URLError, httplib.HTTPException, socket.error), err:
			self._downloader.trouble(u'ERROR: unable to download video webpage: %s' % err)
			return

<<<<<<< HEAD
		info = {'id': video_id,
				'url': self.extract_video_url(webpage),
				'uploader': None,
				'upload_date': None,
				'title': self.extract_video_title(webpage),
				'ext': 'flv',
				'format': 'flv',
				'thumbnail': self.extract_video_thumbnail(webpage),
=======
		result = re.search(self.VIDEO_URL_RE, webpage)
		if result is None:
			self._downloader.trouble(u'ERROR: unable to extract video url')
			return
		video_url = urllib.unquote(result.group(1).decode('utf-8'))

		result = re.search(self.VIDEO_TITLE_RE, webpage)
		if result is None:
			self._downloader.trouble(u'ERROR: unable to extract video title')
			return
		video_title = result.group(1).decode('utf-8')

		result = re.search(self.VIDEO_THUMB_RE, webpage)
		if result is None:
			self._downloader.trouble(u'ERROR: unable to extract video thumbnail')
			return
		video_thumbnail = result.group(1).decode('utf-8')

		info = {'id': video_id,
				'url': video_url,
				'uploader': None,
				'upload_date': None,
				'title': video_title,
				'ext': 'flv',
				'format': 'flv',
				'thumbnail': video_thumbnail,
>>>>>>> 795cc505
				'description': None,
				'player_url': None}

		return [info]<|MERGE_RESOLUTION|>--- conflicted
+++ resolved
@@ -97,11 +97,7 @@
 class YoutubeIE(InfoExtractor):
 	"""Information extractor for youtube.com."""
 
-<<<<<<< HEAD
-	_VALID_URL = r'^((?:https?://)?(?:youtu\.be/|(?:\w+\.)?youtube(?:-nocookie)?\.com/|tube.majestyc.net/)(?!view_play_list|my_playlists|artist|playlist)(?:(?:(?:v|embed|e)/)|(?:(?:watch(?:_popup)?(?:\.php)?)?(?:\?|#!?)(?:.+&)?v=))?)?([0-9A-Za-z_-]+)(?(1).+)?$'
-=======
 	_VALID_URL = r'^((?:https?://)?(?:youtu\.be/|(?:\w+\.)?youtube(?:-nocookie)?\.com/|tube\.majestyc\.net/)(?!view_play_list|my_playlists|artist|playlist)(?:(?:(?:v|embed|e)/)|(?:(?:watch(?:_popup)?(?:\.php)?)?(?:\?|#!?)(?:.+&)?v=))?)?([0-9A-Za-z_-]+)(?(1).+)?$'
->>>>>>> 795cc505
 	_LANG_URL = r'http://www.youtube.com/?hl=en&persist_hl=1&gl=US&persist_gl=1&opt_out_ackd=1'
 	_LOGIN_URL = 'https://www.youtube.com/signup?next=/&gl=US&hl=en'
 	_AGE_URL = 'http://www.youtube.com/verify_age?next_url=/&gl=US&hl=en'
@@ -2962,8 +2958,6 @@
 
 		return [info]
 
-<<<<<<< HEAD
-=======
 
 class YoukuIE(InfoExtractor):
 
@@ -3087,7 +3081,6 @@
 		return files_info
 
 
->>>>>>> 795cc505
 class XNXXIE(InfoExtractor):
 	"""Information extractor for xnxx.com"""
 
@@ -3105,33 +3098,6 @@
 		"""Report information extraction"""
 		self._downloader.to_screen(u'[%s] %s: Extracting information' % (self.IE_NAME, video_id))
 
-<<<<<<< HEAD
-	def extract_video_url(self, webpage):
-		"Extract the url for the video from the webpage"
-		
-		result = re.search(self.VIDEO_URL_RE, webpage)
-		if result is None:
-			self._downloader.trouble(u'ERROR: unable to extract video url')
-		return urllib.unquote(result.group(1).decode('utf-8'))
-
-	def extract_video_title(self, webpage):
-		"Extract the title for the video from the webpage"
-
-		result = re.search(self.VIDEO_TITLE_RE, webpage)
-		if result is None:
-			self._downloader.trouble(u'ERROR: unable to extract video title')
-		return result.group(1).decode('utf-8')
-
-	def extract_video_thumbnail(self, webpage):
-		"Extract the thumbnail for the video from the webpage"
-
-		result = re.search(self.VIDEO_THUMB_RE, webpage)
-		if result is None:
-			self._downloader.trouble(u'ERROR: unable to extract video thumbnail')
-		return result.group(1).decode('utf-8')
-
-=======
->>>>>>> 795cc505
 	def _real_extract(self, url):
 		mobj = re.match(self._VALID_URL, url)
 		if mobj is None:
@@ -3148,16 +3114,6 @@
 			self._downloader.trouble(u'ERROR: unable to download video webpage: %s' % err)
 			return
 
-<<<<<<< HEAD
-		info = {'id': video_id,
-				'url': self.extract_video_url(webpage),
-				'uploader': None,
-				'upload_date': None,
-				'title': self.extract_video_title(webpage),
-				'ext': 'flv',
-				'format': 'flv',
-				'thumbnail': self.extract_video_thumbnail(webpage),
-=======
 		result = re.search(self.VIDEO_URL_RE, webpage)
 		if result is None:
 			self._downloader.trouble(u'ERROR: unable to extract video url')
@@ -3184,7 +3140,6 @@
 				'ext': 'flv',
 				'format': 'flv',
 				'thumbnail': video_thumbnail,
->>>>>>> 795cc505
 				'description': None,
 				'player_url': None}
 
